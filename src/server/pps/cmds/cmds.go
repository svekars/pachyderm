--- conflicted
+++ resolved
@@ -257,16 +257,13 @@
 	flushJob.MarkFlagCustom("pipeline", "__pachctl_get_pipeline")
 	flushJob.Flags().AddFlagSet(rawFlags)
 	flushJob.Flags().AddFlagSet(fullTimestampsFlags)
-<<<<<<< HEAD
 	shell.RegisterCompletionFunc(flushJob, func(flag, text string) []prompt.Suggest {
 		if flag == "--pipeline" || flag == "-p" {
 			return shell.PipelineCompletion(flag, text)
 		}
 		return shell.BranchCompletion(flag, text)
 	})
-=======
 	flushJob.Flags().AddFlagSet(outputFlags)
->>>>>>> f5c4e549
 	commands = append(commands, cmdutil.CreateAlias(flushJob, "flush job"))
 
 	deleteJob := &cobra.Command{
@@ -385,11 +382,8 @@
 	listDatum.Flags().Int64Var(&pageSize, "pageSize", 0, "Specify the number of results sent back in a single page")
 	listDatum.Flags().Int64Var(&page, "page", 0, "Specify the page of results to send")
 	listDatum.Flags().AddFlagSet(rawFlags)
-<<<<<<< HEAD
 	shell.RegisterCompletionFunc(listDatum, shell.JobCompletion)
-=======
 	listDatum.Flags().AddFlagSet(outputFlags)
->>>>>>> f5c4e549
 	commands = append(commands, cmdutil.CreateAlias(listDatum, "list datum"))
 
 	inspectDatum := &cobra.Command{
