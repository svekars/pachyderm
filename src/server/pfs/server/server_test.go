package server

import (
	"bytes"
	"fmt"
	"io"
	"io/ioutil"
	"math/rand"
	"os"
	"path"
	"path/filepath"
	"regexp"
	"sort"
	"strings"
	"sync"
	"sync/atomic"
	"testing"
	"time"

	"github.com/gogo/protobuf/types"
	pclient "github.com/pachyderm/pachyderm/src/client"
	"github.com/pachyderm/pachyderm/src/client/pfs"
	"github.com/pachyderm/pachyderm/src/client/pkg/require"
	"github.com/pachyderm/pachyderm/src/server/pkg/hashtree"
	"github.com/pachyderm/pachyderm/src/server/pkg/obj"
	pfssync "github.com/pachyderm/pachyderm/src/server/pkg/sync"
	tu "github.com/pachyderm/pachyderm/src/server/pkg/testutil"
	"github.com/pachyderm/pachyderm/src/server/pkg/uuid"

	"golang.org/x/net/context"
	"golang.org/x/sync/errgroup"
)

const (
	MB = 1024 * 1024
)

func collectCommitInfos(commitInfoIter pclient.CommitInfoIterator) ([]*pfs.CommitInfo, error) {
	var commitInfos []*pfs.CommitInfo
	for {
		commitInfo, err := commitInfoIter.Next()
		if err == io.EOF {
			return commitInfos, nil
		}
		if err != nil {
			return nil, err
		}
		commitInfos = append(commitInfos, commitInfo)
	}
}

func CommitToID(commit interface{}) interface{} {
	return commit.(*pfs.Commit).ID
}

func CommitInfoToID(commit interface{}) interface{} {
	return commit.(*pfs.CommitInfo).Commit.ID
}

func RepoInfoToName(repoInfo interface{}) interface{} {
	return repoInfo.(*pfs.RepoInfo).Repo.Name
}

func RepoToName(repo interface{}) interface{} {
	return repo.(*pfs.Repo).Name
}

func TestInvalidRepo(t *testing.T) {
	client := GetPachClient(t)
	require.YesError(t, client.CreateRepo("/repo"))

	require.NoError(t, client.CreateRepo("lenny"))
	require.NoError(t, client.CreateRepo("lenny123"))
	require.NoError(t, client.CreateRepo("lenny_123"))
	require.NoError(t, client.CreateRepo("lenny-123"))

	require.YesError(t, client.CreateRepo("lenny.123"))
	require.YesError(t, client.CreateRepo("lenny:"))
	require.YesError(t, client.CreateRepo("lenny,"))
	require.YesError(t, client.CreateRepo("lenny#"))
}

func TestCreateSameRepoInParallel(t *testing.T) {
	client := GetPachClient(t)

	numGoros := 1000
	errCh := make(chan error)
	for i := 0; i < numGoros; i++ {
		go func() {
			errCh <- client.CreateRepo("repo")
		}()
	}
	successCount := 0
	totalCount := 0
	for err := range errCh {
		totalCount++
		if err == nil {
			successCount++
		}
		if totalCount == numGoros {
			break
		}
	}
	// When creating the same repo, precisiely one attempt should succeed
	require.Equal(t, 1, successCount)
}

func TestCreateDifferentRepoInParallel(t *testing.T) {
	client := GetPachClient(t)

	numGoros := 1000
	errCh := make(chan error)
	for i := 0; i < numGoros; i++ {
		i := i
		go func() {
			errCh <- client.CreateRepo(fmt.Sprintf("repo%d", i))
		}()
	}
	successCount := 0
	totalCount := 0
	for err := range errCh {
		totalCount++
		if err == nil {
			successCount++
		}
		if totalCount == numGoros {
			break
		}
	}
	require.Equal(t, numGoros, successCount)
}

func TestCreateRepoDeleteRepoRace(t *testing.T) {
	client := GetPachClient(t)

	for i := 0; i < 100; i++ {
		require.NoError(t, client.CreateRepo("foo"))
		require.NoError(t, client.CreateRepo("bar"))
		errCh := make(chan error)
		go func() {
			errCh <- client.DeleteRepo("foo", false)
		}()
		go func() {
			errCh <- client.CreateBranch("bar", "master", "", []*pfs.Branch{pclient.NewBranch("foo", "master")})
		}()
		err1 := <-errCh
		err2 := <-errCh
		// these two operations should never race in such a way that they
		// both succeed, leaving us with a repo bar that has a nonexistent
		// provenance foo
		require.True(t, err1 != nil || err2 != nil)
		client.DeleteRepo("bar", true)
		client.DeleteRepo("foo", true)
	}
}

func TestBranch(t *testing.T) {
	c := GetPachClient(t)

	repo := "repo"
	require.NoError(t, c.CreateRepo(repo))
	_, err := c.StartCommit(repo, "master")
	require.NoError(t, err)
	require.NoError(t, c.FinishCommit(repo, "master"))
	commitInfo, err := c.InspectCommit(repo, "master")
	require.NoError(t, err)
	require.Nil(t, commitInfo.ParentCommit)

	_, err = c.StartCommit(repo, "master")
	require.NoError(t, err)
	require.NoError(t, c.FinishCommit(repo, "master"))
	commitInfo, err = c.InspectCommit(repo, "master")
	require.NoError(t, err)
	require.NotNil(t, commitInfo.ParentCommit)
}

func TestCreateAndInspectRepo(t *testing.T) {
	client := GetPachClient(t)

	repo := "repo"
	require.NoError(t, client.CreateRepo(repo))

	repoInfo, err := client.InspectRepo(repo)
	require.NoError(t, err)
	require.Equal(t, repo, repoInfo.Repo.Name)
	require.NotNil(t, repoInfo.Created)
	require.Equal(t, 0, int(repoInfo.SizeBytes))

	require.YesError(t, client.CreateRepo(repo))
	_, err = client.InspectRepo("nonexistent")
	require.YesError(t, err)

	_, err = client.PfsAPIClient.CreateRepo(context.Background(), &pfs.CreateRepoRequest{
		Repo: pclient.NewRepo("somerepo1"),
	})
	require.NoError(t, err)
}

func TestRepoSize(t *testing.T) {
	client := GetPachClient(t)

	repo := "repo"
	require.NoError(t, client.CreateRepo(repo))

	repoInfo, err := client.InspectRepo(repo)
	require.NoError(t, err)
	require.Equal(t, 0, int(repoInfo.SizeBytes))

	fileContent1 := "foo"
	fileContent2 := "bar"
	fileContent3 := "buzz"
	commit, err := client.StartCommit(repo, "")
	require.NoError(t, err)
	_, err = client.PutFile(repo, commit.ID, "foo", strings.NewReader(fileContent1))
	require.NoError(t, err)
	_, err = client.PutFile(repo, commit.ID, "bar", strings.NewReader(fileContent2))
	require.NoError(t, err)
	require.NoError(t, client.FinishCommit(repo, commit.ID))

	repoInfo, err = client.InspectRepo(repo)
	require.NoError(t, err)
	require.Equal(t, len(fileContent1)+len(fileContent2), int(repoInfo.SizeBytes))

	commit, err = client.StartCommit(repo, "")
	require.NoError(t, err)
	// Deleting a file shouldn't affect the repo size, since the actual
	// data has not been removed from the storage system.
	require.NoError(t, client.DeleteFile(repo, commit.ID, "foo"))
	_, err = client.PutFile(repo, commit.ID, "buzz", strings.NewReader(fileContent3))
	require.NoError(t, err)
	require.NoError(t, client.FinishCommit(repo, commit.ID))

	repoInfo, err = client.InspectRepo(repo)
	require.NoError(t, err)
	require.Equal(t, len(fileContent1)+len(fileContent2)+len(fileContent3), int(repoInfo.SizeBytes))
}

func TestListRepo(t *testing.T) {
	client := GetPachClient(t)

	numRepos := 10
	var repoNames []string
	for i := 0; i < numRepos; i++ {
		repo := fmt.Sprintf("repo%d", i)
		require.NoError(t, client.CreateRepo(repo))
		repoNames = append(repoNames, repo)
	}

	repoInfos, err := client.ListRepo()
	require.NoError(t, err)
	require.ElementsEqualUnderFn(t, repoNames, repoInfos, RepoInfoToName)
}

// Make sure that commits of deleted repos do not resurface
func TestCreateDeletedRepo(t *testing.T) {
	client := GetPachClient(t)

	repo := "repo"
	require.NoError(t, client.CreateRepo(repo))

	commit, err := client.StartCommit(repo, "")
	require.NoError(t, err)
	_, err = client.PutFile(repo, commit.ID, "foo", strings.NewReader("foo"))
	require.NoError(t, err)
	require.NoError(t, client.FinishCommit(repo, commit.ID))

	commitInfos, err := client.ListCommit(repo, "", "", 0)
	require.NoError(t, err)
	require.Equal(t, 1, len(commitInfos))

	require.NoError(t, client.DeleteRepo(repo, false))
	require.NoError(t, client.CreateRepo(repo))

	commitInfos, err = client.ListCommit(repo, "", "", 0)
	require.NoError(t, err)
	require.Equal(t, 0, len(commitInfos))
}

// The DAG looks like this before the update:
// prov1 prov2
//   \    /
//    repo
//   /    \
// d1      d2
//
// Looks like this after the update:
//
// prov2 prov3
//   \    /
//    repo
//   /    \
// d1      d2
func TestUpdateProvenance(t *testing.T) {
	client := GetPachClient(t)

	prov1 := "prov1"
	require.NoError(t, client.CreateRepo(prov1))
	prov2 := "prov2"
	require.NoError(t, client.CreateRepo(prov2))
	prov3 := "prov3"
	require.NoError(t, client.CreateRepo(prov3))

	repo := "repo"
	require.NoError(t, client.CreateRepo(repo))
	require.NoError(t, client.CreateBranch(repo, "master", "", []*pfs.Branch{pclient.NewBranch(prov1, "master"), pclient.NewBranch(prov2, "master")}))

	downstream1 := "downstream1"
	require.NoError(t, client.CreateRepo(downstream1))
	require.NoError(t, client.CreateBranch(downstream1, "master", "", []*pfs.Branch{pclient.NewBranch(repo, "master")}))

	downstream2 := "downstream2"
	require.NoError(t, client.CreateRepo(downstream2))
	require.NoError(t, client.CreateBranch(downstream2, "master", "", []*pfs.Branch{pclient.NewBranch(repo, "master")}))

	// Without the Update flag it should fail
	require.YesError(t, client.CreateRepo(repo))

	_, err := client.PfsAPIClient.CreateRepo(context.Background(), &pfs.CreateRepoRequest{
		Repo:   pclient.NewRepo(repo),
		Update: true,
	})
	require.NoError(t, err)

	require.NoError(t, client.CreateBranch(repo, "master", "", []*pfs.Branch{pclient.NewBranch(prov2, "master"), pclient.NewBranch(prov3, "master")}))

	// We should be able to delete prov1 since it's no longer the provenance
	// of other repos.
	require.NoError(t, client.DeleteRepo(prov1, false))

	// We shouldn't be able to delete prov3 since it's now a provenance
	// of other repos.
	require.YesError(t, client.DeleteRepo(prov3, false))
}

func TestPutFileIntoOpenCommit(t *testing.T) {
	client := GetPachClient(t)

	repo := "test"
	require.NoError(t, client.CreateRepo(repo))

	commit1, err := client.StartCommit(repo, "master")
	require.NoError(t, err)
	_, err = client.PutFile(repo, commit1.ID, "foo", strings.NewReader("foo\n"))
	require.NoError(t, err)
	require.NoError(t, client.FinishCommit(repo, commit1.ID))

	_, err = client.PutFile(repo, commit1.ID, "foo", strings.NewReader("foo\n"))
	require.YesError(t, err)

	commit2, err := client.StartCommit(repo, "master")
	require.NoError(t, err)
	_, err = client.PutFile(repo, "master", "foo", strings.NewReader("foo\n"))
	require.NoError(t, err)
	require.NoError(t, client.FinishCommit(repo, "master"))

	_, err = client.PutFile(repo, commit2.ID, "foo", strings.NewReader("foo\n"))
	require.YesError(t, err)
}

func TestCreateInvalidBranchName(t *testing.T) {

	client := GetPachClient(t)

	repo := "test"
	require.NoError(t, client.CreateRepo(repo))

	// Create a branch that's the same length as a commit ID
	_, err := client.StartCommit(repo, uuid.NewWithoutDashes())
	require.YesError(t, err)
}

func TestDeleteRepo(t *testing.T) {
	client := GetPachClient(t)

	numRepos := 10
	repoNames := make(map[string]bool)
	for i := 0; i < numRepos; i++ {
		repo := fmt.Sprintf("repo%d", i)
		require.NoError(t, client.CreateRepo(repo))
		repoNames[repo] = true
	}

	reposToRemove := 5
	for i := 0; i < reposToRemove; i++ {
		// Pick one random element from repoNames
		for repoName := range repoNames {
			require.NoError(t, client.DeleteRepo(repoName, false))
			delete(repoNames, repoName)
			break
		}
	}

	repoInfos, err := client.ListRepo()
	require.NoError(t, err)

	for _, repoInfo := range repoInfos {
		require.True(t, repoNames[repoInfo.Repo.Name])
	}

	require.Equal(t, len(repoInfos), numRepos-reposToRemove)
}

func TestDeleteProvenanceRepo(t *testing.T) {
	client := GetPachClient(t)

	// Create two repos, one as another's provenance
	require.NoError(t, client.CreateRepo("A"))
	require.NoError(t, client.CreateRepo("B"))
	require.NoError(t, client.CreateBranch("B", "master", "", []*pfs.Branch{pclient.NewBranch("A", "master")}))

	// Delete the provenance repo; that should fail.
	require.YesError(t, client.DeleteRepo("A", false))

	// Delete the leaf repo, then the provenance repo; that should succeed
	require.NoError(t, client.DeleteRepo("B", false))
	require.NoError(t, client.DeleteRepo("A", false))

	repoInfos, err := client.ListRepo()
	require.NoError(t, err)
	require.Equal(t, 0, len(repoInfos))

	// Create two repos again
	require.NoError(t, client.CreateRepo("A"))
	require.NoError(t, client.CreateRepo("B"))
	require.NoError(t, client.CreateBranch("B", "master", "", []*pfs.Branch{pclient.NewBranch("A", "master")}))

	// Force delete should succeed
	require.NoError(t, client.DeleteRepo("A", true))

	repoInfos, err = client.ListRepo()
	require.NoError(t, err)
	require.Equal(t, 1, len(repoInfos))
}

func TestInspectCommit(t *testing.T) {
	client := GetPachClient(t)

	repo := "test"
	require.NoError(t, client.CreateRepo(repo))

	started := time.Now()
	commit, err := client.StartCommit(repo, "")
	require.NoError(t, err)

	fileContent := "foo\n"
	_, err = client.PutFile(repo, commit.ID, "foo", strings.NewReader(fileContent))
	require.NoError(t, err)

	commitInfo, err := client.InspectCommit(repo, commit.ID)
	require.NoError(t, err)

	tStarted, err := types.TimestampFromProto(commitInfo.Started)
	require.NoError(t, err)

	require.Equal(t, commit, commitInfo.Commit)
	require.Nil(t, commitInfo.Finished)
	// PutFile does not update commit size; only FinishCommit does
	require.Equal(t, 0, int(commitInfo.SizeBytes))
	require.True(t, started.Before(tStarted))
	require.Nil(t, commitInfo.Finished)

	require.NoError(t, client.FinishCommit(repo, commit.ID))
	finished := time.Now()

	commitInfo, err = client.InspectCommit(repo, commit.ID)
	require.NoError(t, err)

	tStarted, err = types.TimestampFromProto(commitInfo.Started)
	require.NoError(t, err)

	tFinished, err := types.TimestampFromProto(commitInfo.Finished)
	require.NoError(t, err)

	require.Equal(t, commit, commitInfo.Commit)
	require.NotNil(t, commitInfo.Finished)
	require.Equal(t, len(fileContent), int(commitInfo.SizeBytes))
	require.True(t, started.Before(tStarted))
	require.True(t, finished.After(tFinished))
}

func TestInspectCommitBlock(t *testing.T) {
	client := GetPachClient(t)

	repo := "TestInspectCommitBlock"
	require.NoError(t, client.CreateRepo(repo))
	commit, err := client.StartCommit(repo, "")
	require.NoError(t, err)

	go func() {
		time.Sleep(2 * time.Second)
		require.NoError(t, client.FinishCommit(repo, commit.ID))
	}()

	commitInfo, err := client.BlockCommit(commit.Repo.Name, commit.ID)
	require.NoError(t, err)
	require.NotNil(t, commitInfo.Finished)
}

func TestDeleteCommit(t *testing.T) {
	client := GetPachClient(t)

	repo := "test"
	require.NoError(t, client.CreateRepo(repo))

	commit1, err := client.StartCommit(repo, "master")
	require.NoError(t, err)

	fileContent := "foo\n"
	_, err = client.PutFile(repo, commit1.ID, "foo", strings.NewReader(fileContent))
	require.NoError(t, err)

	require.NoError(t, client.FinishCommit(repo, "master"))

	commit2, err := client.StartCommit(repo, "master")
	require.NoError(t, err)

	require.NoError(t, client.DeleteCommit(repo, commit2.ID))

	commitInfo, err := client.InspectCommit(repo, commit2.ID)
	require.YesError(t, err)

	// Check that the head has been set to the parent
	commitInfo, err = client.InspectCommit(repo, "master")
	require.NoError(t, err)
	require.Equal(t, commit1.ID, commitInfo.Commit.ID)

	// Check that the branch still exists
	branches, err := client.ListBranch(repo)
	require.NoError(t, err)
	require.Equal(t, 1, len(branches))
}

func TestDeleteCommitOnlyCommitInBranch(t *testing.T) {
	client := GetPachClient(t)

	repo := "test"
	require.NoError(t, client.CreateRepo(repo))

	commit, err := client.StartCommit(repo, "master")
	require.NoError(t, err)
	_, err = client.PutFile(repo, commit.ID, "foo", strings.NewReader("foo\n"))
	require.NoError(t, err)
	require.NoError(t, client.DeleteCommit(repo, "master"))

	// The branch has not been deleted, though it has no commits
	branches, err := client.ListBranch(repo)
	require.NoError(t, err)
	require.Equal(t, 1, len(branches))
	commits, err := client.ListCommit(repo, "master", "", 0)
	require.NoError(t, err)
	require.Equal(t, 0, len(commits))

	// Check that repo size is back to 0
	repoInfo, err := client.InspectRepo(repo)
	require.Equal(t, 0, int(repoInfo.SizeBytes))
}

func TestDeleteCommitFinished(t *testing.T) {
	client := GetPachClient(t)

	repo := "test"
	require.NoError(t, client.CreateRepo(repo))

	commit, err := client.StartCommit(repo, "master")
	require.NoError(t, err)
	_, err = client.PutFile(repo, commit.ID, "foo", strings.NewReader("foo\n"))
	require.NoError(t, err)
	require.NoError(t, client.FinishCommit(repo, commit.ID))
	require.NoError(t, client.DeleteCommit(repo, "master"))

	// The branch has not been deleted, though it has no commits
	branches, err := client.ListBranch(repo)
	require.NoError(t, err)
	require.Equal(t, 1, len(branches))
	commits, err := client.ListCommit(repo, "master", "", 0)
	require.NoError(t, err)
	require.Equal(t, 0, len(commits))

	// Check that repo size is back to 0
	repoInfo, err := client.InspectRepo(repo)
	require.Equal(t, 0, int(repoInfo.SizeBytes))
}

func TestCleanPath(t *testing.T) {
	c := GetPachClient(t)
	repo := "TestCleanPath"
	require.NoError(t, c.CreateRepo(repo))
	commit, err := c.StartCommit(repo, "master")
	require.NoError(t, err)
	_, err = c.PutFile(repo, commit.ID, "./././file", strings.NewReader("foo"))
	require.NoError(t, err)
	require.NoError(t, c.FinishCommit(repo, commit.ID))
	_, err = c.InspectFile(repo, commit.ID, "file")
	require.NoError(t, err)
}

func TestBasicFile(t *testing.T) {
	client := GetPachClient(t)

	repo := "repo"
	require.NoError(t, client.CreateRepo(repo))

	commit, err := client.StartCommit(repo, "")
	require.NoError(t, err)

	file := "file"
	data := "data"
	_, err = client.PutFile(repo, commit.ID, file, strings.NewReader(data))
	require.NoError(t, err)
	var b bytes.Buffer
	require.NoError(t, client.GetFile(repo, commit.ID, "file", 0, 0, &b))
	require.Equal(t, data, b.String())

	require.NoError(t, client.FinishCommit(repo, commit.ID))

	b.Reset()
	require.NoError(t, client.GetFile(repo, commit.ID, "file", 0, 0, &b))
	require.Equal(t, data, b.String())
}

func TestSimpleFile(t *testing.T) {
	client := GetPachClient(t)

	repo := "test"
	require.NoError(t, client.CreateRepo(repo))

	commit1, err := client.StartCommit(repo, "master")
	require.NoError(t, err)
	_, err = client.PutFile(repo, commit1.ID, "foo", strings.NewReader("foo\n"))
	require.NoError(t, err)
	var buffer bytes.Buffer
	require.NoError(t, client.GetFile(repo, commit1.ID, "foo", 0, 0, &buffer))
	require.Equal(t, "foo\n", buffer.String())
	require.NoError(t, client.FinishCommit(repo, commit1.ID))

	buffer.Reset()
	require.NoError(t, client.GetFile(repo, commit1.ID, "foo", 0, 0, &buffer))
	require.Equal(t, "foo\n", buffer.String())

	commit2, err := client.StartCommit(repo, "master")
	require.NoError(t, err)
	_, err = client.PutFile(repo, commit2.ID, "foo", strings.NewReader("foo\n"))
	require.NoError(t, err)
	buffer.Reset()
	require.NoError(t, client.GetFile(repo, commit1.ID, "foo", 0, 0, &buffer))
	require.Equal(t, "foo\n", buffer.String())
	buffer.Reset()
	require.NoError(t, client.GetFile(repo, commit2.ID, "foo", 0, 0, &buffer))
	require.Equal(t, "foo\nfoo\n", buffer.String())
	err = client.FinishCommit(repo, commit2.ID)
	require.NoError(t, err)

	buffer.Reset()
	require.NoError(t, client.GetFile(repo, commit1.ID, "foo", 0, 0, &buffer))
	require.Equal(t, "foo\n", buffer.String())
	buffer.Reset()
	require.NoError(t, client.GetFile(repo, commit2.ID, "foo", 0, 0, &buffer))
	require.Equal(t, "foo\nfoo\n", buffer.String())
}

func TestStartCommitWithUnfinishedParent(t *testing.T) {
	client := GetPachClient(t)

	repo := "test"
	require.NoError(t, client.CreateRepo(repo))

	commit1, err := client.StartCommit(repo, "master")
	require.NoError(t, err)
	_, err = client.StartCommit(repo, "master")
	// fails because the parent commit has not been finished
	require.YesError(t, err)

	require.NoError(t, client.FinishCommit(repo, commit1.ID))
	_, err = client.StartCommit(repo, "master")
	require.NoError(t, err)
}

func TestAncestrySyntax(t *testing.T) {
	client := GetPachClient(t)

	repo := "test"
	require.NoError(t, client.CreateRepo(repo))

	commit1, err := client.StartCommit(repo, "master")
	require.NoError(t, err)
	_, err = client.PutFile(repo, commit1.ID, "1", strings.NewReader("1"))
	require.NoError(t, err)
	require.NoError(t, client.FinishCommit(repo, commit1.ID))

	commit2, err := client.StartCommit(repo, "master")
	require.NoError(t, err)
	_, err = client.PutFile(repo, commit2.ID, "2", strings.NewReader("2"))
	require.NoError(t, err)
	require.NoError(t, client.FinishCommit(repo, commit2.ID))

	commit3, err := client.StartCommit(repo, "master")
	require.NoError(t, err)
	_, err = client.PutFile(repo, commit3.ID, "3", strings.NewReader("3"))
	require.NoError(t, err)
	require.NoError(t, client.FinishCommit(repo, commit3.ID))

	commitInfo, err := client.InspectCommit(repo, "master^")
	require.NoError(t, err)
	require.Equal(t, commit2, commitInfo.Commit)

	commitInfo, err = client.InspectCommit(repo, "master~")
	require.NoError(t, err)
	require.Equal(t, commit2, commitInfo.Commit)

	commitInfo, err = client.InspectCommit(repo, "master^1")
	require.NoError(t, err)
	require.Equal(t, commit2, commitInfo.Commit)

	commitInfo, err = client.InspectCommit(repo, "master~1")
	require.NoError(t, err)
	require.Equal(t, commit2, commitInfo.Commit)

	commitInfo, err = client.InspectCommit(repo, "master^^")
	require.NoError(t, err)
	require.Equal(t, commit1, commitInfo.Commit)

	commitInfo, err = client.InspectCommit(repo, "master~~")
	require.NoError(t, err)
	require.Equal(t, commit1, commitInfo.Commit)

	commitInfo, err = client.InspectCommit(repo, "master^2")
	require.NoError(t, err)
	require.Equal(t, commit1, commitInfo.Commit)

	commitInfo, err = client.InspectCommit(repo, "master~2")
	require.NoError(t, err)
	require.Equal(t, commit1, commitInfo.Commit)

	commitInfo, err = client.InspectCommit(repo, "master^^^")
	require.YesError(t, err)

	commitInfo, err = client.InspectCommit(repo, "master~~~")
	require.YesError(t, err)

	commitInfo, err = client.InspectCommit(repo, "master^3")
	require.YesError(t, err)

	commitInfo, err = client.InspectCommit(repo, "master~3")
	require.YesError(t, err)

	for i := 1; i <= 2; i++ {
		_, err := client.InspectFile(repo, fmt.Sprintf("%v^%v", commit3.ID, 3-i), fmt.Sprintf("%v", i))
		require.NoError(t, err)
	}
}

// TestProvenance implements the following DAG
//  A ─▶ B ─▶ C ─▶ D
//            ▲
//  E ────────╯

func TestProvenance(t *testing.T) {
	client := GetPachClient(t)

	require.NoError(t, client.CreateRepo("A"))
	require.NoError(t, client.CreateRepo("B"))
	require.NoError(t, client.CreateRepo("C"))
	require.NoError(t, client.CreateRepo("D"))
	require.NoError(t, client.CreateRepo("E"))

	require.NoError(t, client.CreateBranch("B", "master", "", []*pfs.Branch{pclient.NewBranch("A", "master")}))
	require.NoError(t, client.CreateBranch("C", "master", "", []*pfs.Branch{pclient.NewBranch("B", "master"), pclient.NewBranch("E", "master")}))
	require.NoError(t, client.CreateBranch("D", "master", "", []*pfs.Branch{pclient.NewBranch("C", "master")}))

	branchInfo, err := client.InspectBranch("B", "master")
	require.NoError(t, err)
	require.Equal(t, 1, len(branchInfo.Provenance))
	branchInfo, err = client.InspectBranch("C", "master")
	require.NoError(t, err)
	require.Equal(t, 3, len(branchInfo.Provenance))
	branchInfo, err = client.InspectBranch("D", "master")
	require.NoError(t, err)
	require.Equal(t, 4, len(branchInfo.Provenance))

	ACommit, err := client.StartCommit("A", "master")
	require.NoError(t, err)
	require.NoError(t, client.FinishCommit("A", ACommit.ID))
	ECommit, err := client.StartCommit("E", "master")
	require.NoError(t, err)
	require.NoError(t, client.FinishCommit("E", ECommit.ID))

	commitInfo, err := client.InspectCommit("B", "master")
	require.NoError(t, err)
	require.Equal(t, 1, len(commitInfo.Provenance))

	commitInfo, err = client.InspectCommit("C", "master")
	require.NoError(t, err)
	require.Equal(t, 3, len(commitInfo.Provenance))

	commitInfo, err = client.InspectCommit("D", "master")
	require.NoError(t, err)
	require.Equal(t, 4, len(commitInfo.Provenance))
}

func TestSimple(t *testing.T) {
	client := GetPachClient(t)

	repo := "test"
	require.NoError(t, client.CreateRepo(repo))
	commit1, err := client.StartCommit(repo, "master")
	require.NoError(t, err)
	_, err = client.PutFile(repo, commit1.ID, "foo", strings.NewReader("foo\n"))
	require.NoError(t, err)
	require.NoError(t, client.FinishCommit(repo, commit1.ID))
	commitInfos, err := client.ListCommit(repo, "", "", 0)
	require.NoError(t, err)
	require.Equal(t, 1, len(commitInfos))
	var buffer bytes.Buffer
	require.NoError(t, client.GetFile(repo, commit1.ID, "foo", 0, 0, &buffer))
	require.Equal(t, "foo\n", buffer.String())
	commit2, err := client.StartCommit(repo, "master")
	require.NoError(t, err)
	_, err = client.PutFile(repo, commit2.ID, "foo", strings.NewReader("foo\n"))
	require.NoError(t, err)
	err = client.FinishCommit(repo, commit2.ID)
	require.NoError(t, err)
	buffer = bytes.Buffer{}
	require.NoError(t, client.GetFile(repo, commit1.ID, "foo", 0, 0, &buffer))
	require.Equal(t, "foo\n", buffer.String())
	buffer = bytes.Buffer{}
	require.NoError(t, client.GetFile(repo, commit2.ID, "foo", 0, 0, &buffer))
	require.Equal(t, "foo\nfoo\n", buffer.String())
}

func TestBranch1(t *testing.T) {
	client := GetPachClient(t)

	repo := "test"
	require.NoError(t, client.CreateRepo(repo))
	commit, err := client.StartCommit(repo, "master")
	require.NoError(t, err)
	_, err = client.PutFile(repo, "master", "foo", strings.NewReader("foo\n"))
	require.NoError(t, err)
	require.NoError(t, client.FinishCommit(repo, "master"))
	var buffer bytes.Buffer
	require.NoError(t, client.GetFile(repo, "master", "foo", 0, 0, &buffer))
	require.Equal(t, "foo\n", buffer.String())
	branches, err := client.ListBranch(repo)
	require.NoError(t, err)
	require.Equal(t, 1, len(branches))
	require.Equal(t, "master", branches[0].Name)

	_, err = client.StartCommit(repo, "master")
	require.NoError(t, err)
	_, err = client.PutFile(repo, "master", "foo", strings.NewReader("foo\n"))
	require.NoError(t, err)
	err = client.FinishCommit(repo, "master")
	require.NoError(t, err)
	buffer = bytes.Buffer{}
	require.NoError(t, client.GetFile(repo, "master", "foo", 0, 0, &buffer))
	require.Equal(t, "foo\nfoo\n", buffer.String())
	branches, err = client.ListBranch(repo)
	require.NoError(t, err)
	require.Equal(t, 1, len(branches))
	require.Equal(t, "master", branches[0].Name)

	require.NoError(t, client.SetBranch(repo, commit.ID, "master2"))

	branches, err = client.ListBranch(repo)
	require.NoError(t, err)
	require.Equal(t, 2, len(branches))
	require.Equal(t, "master2", branches[0].Name)
	require.Equal(t, "master", branches[1].Name)
}

func TestPutFileBig(t *testing.T) {
	client := GetPachClient(t)

	repo := "test"
	require.NoError(t, client.CreateRepo(repo))

	// Write a big blob that would normally not fit in a block
	fileSize := int(pfs.ChunkSize + 5*1024*1024)
	expectedOutputA := generateRandomString(fileSize)
	r := strings.NewReader(string(expectedOutputA))

	commit1, err := client.StartCommit(repo, "")
	require.NoError(t, err)
	_, err = client.PutFile(repo, commit1.ID, "foo", r)
	require.NoError(t, err)
	require.NoError(t, client.FinishCommit(repo, commit1.ID))

	fileInfo, err := client.InspectFile(repo, commit1.ID, "foo")
	require.NoError(t, err)
	require.Equal(t, fileSize, int(fileInfo.SizeBytes))

	var buffer bytes.Buffer
	require.NoError(t, client.GetFile(repo, commit1.ID, "foo", 0, 0, &buffer))
	require.Equal(t, string(expectedOutputA), buffer.String())
}

func TestPutFile(t *testing.T) {
	client := GetPachClient(t)

	repo := "test"
	require.NoError(t, client.CreateRepo(repo))

	// Detect file conflict
	commit1, err := client.StartCommit(repo, "")
	require.NoError(t, err)
	_, err = client.PutFile(repo, commit1.ID, "foo", strings.NewReader("foo\n"))
	require.NoError(t, err)
	_, err = client.PutFile(repo, commit1.ID, "foo/bar", strings.NewReader("foo\n"))
	require.NoError(t, err)
	require.YesError(t, client.FinishCommit(repo, commit1.ID))

	commit1, err = client.StartCommit(repo, "")
	require.NoError(t, err)
	_, err = client.PutFile(repo, commit1.ID, "foo", strings.NewReader("foo\n"))
	require.NoError(t, err)
	_, err = client.PutFile(repo, commit1.ID, "foo", strings.NewReader("foo\n"))
	require.NoError(t, err)
	require.NoError(t, client.FinishCommit(repo, commit1.ID))

	var buffer bytes.Buffer
	require.NoError(t, client.GetFile(repo, commit1.ID, "foo", 0, 0, &buffer))
	require.Equal(t, "foo\nfoo\n", buffer.String())

	commit2, err := client.StartCommitParent(repo, "", commit1.ID)
	require.NoError(t, err)
	// file conflicts with the previous commit
	_, err = client.PutFile(repo, commit2.ID, "foo/bar", strings.NewReader("foo\n"))
	require.NoError(t, err)
	_, err = client.PutFile(repo, commit2.ID, "/bar", strings.NewReader("bar\n"))
	require.NoError(t, err)
	require.YesError(t, client.FinishCommit(repo, commit2.ID))

	commit2, err = client.StartCommitParent(repo, "", commit1.ID)
	require.NoError(t, err)
	_, err = client.PutFile(repo, commit2.ID, "/bar", strings.NewReader("bar\n"))
	require.NoError(t, err)
	require.NoError(t, client.FinishCommit(repo, commit2.ID))

	commit3, err := client.StartCommitParent(repo, "", commit2.ID)
	require.NoError(t, err)
	_, err = client.PutFile(repo, commit3.ID, "dir1/foo", strings.NewReader("foo\n"))
	require.NoError(t, err) // because the directory dir does not exist
	require.NoError(t, client.FinishCommit(repo, commit3.ID))

	commit4, err := client.StartCommitParent(repo, "", commit3.ID)
	require.NoError(t, err)
	_, err = client.PutFile(repo, commit4.ID, "dir2/bar", strings.NewReader("bar\n"))
	require.NoError(t, err)
	require.NoError(t, client.FinishCommit(repo, commit4.ID))

	buffer = bytes.Buffer{}
	require.NoError(t, client.GetFile(repo, commit4.ID, "dir2/bar", 0, 0, &buffer))
	require.Equal(t, "bar\n", buffer.String())
	buffer = bytes.Buffer{}
	require.YesError(t, client.GetFile(repo, commit4.ID, "dir2", 0, 0, &buffer))
}

func TestPutFile2(t *testing.T) {
	client := GetPachClient(t)

	repo := "test"
	require.NoError(t, client.CreateRepo(repo))
	commit1, err := client.StartCommit(repo, "master")
	require.NoError(t, err)
	_, err = client.PutFile(repo, commit1.ID, "file", strings.NewReader("foo\n"))
	require.NoError(t, err)
	_, err = client.PutFile(repo, commit1.ID, "file", strings.NewReader("bar\n"))
	require.NoError(t, err)
	_, err = client.PutFile(repo, "master", "file", strings.NewReader("buzz\n"))
	require.NoError(t, err)
	require.NoError(t, client.FinishCommit(repo, commit1.ID))

	expected := "foo\nbar\nbuzz\n"
	buffer := &bytes.Buffer{}
	require.NoError(t, client.GetFile(repo, commit1.ID, "file", 0, 0, buffer))
	require.Equal(t, expected, buffer.String())
	buffer.Reset()
	require.NoError(t, client.GetFile(repo, "master", "file", 0, 0, buffer))
	require.Equal(t, expected, buffer.String())

	commit2, err := client.StartCommit(repo, "master")
	require.NoError(t, err)
	_, err = client.PutFile(repo, commit2.ID, "file", strings.NewReader("foo\n"))
	require.NoError(t, err)
	_, err = client.PutFile(repo, commit2.ID, "file", strings.NewReader("bar\n"))
	require.NoError(t, err)
	_, err = client.PutFile(repo, "master", "file", strings.NewReader("buzz\n"))
	require.NoError(t, err)
	require.NoError(t, client.FinishCommit(repo, "master"))

	expected = "foo\nbar\nbuzz\nfoo\nbar\nbuzz\n"
	buffer.Reset()
	require.NoError(t, client.GetFile(repo, commit2.ID, "file", 0, 0, buffer))
	require.Equal(t, expected, buffer.String())
	buffer.Reset()
	require.NoError(t, client.GetFile(repo, "master", "file", 0, 0, buffer))
	require.Equal(t, expected, buffer.String())

	commit3, err := client.StartCommit(repo, "master")
	require.NoError(t, err)
	require.NoError(t, client.SetBranch(repo, commit3.ID, "foo"))
	_, err = client.PutFile(repo, "foo", "file", strings.NewReader("foo\nbar\nbuzz\n"))
	require.NoError(t, client.FinishCommit(repo, "foo"))

	expected = "foo\nbar\nbuzz\nfoo\nbar\nbuzz\nfoo\nbar\nbuzz\n"
	buffer.Reset()
	require.NoError(t, client.GetFile(repo, "foo", "file", 0, 0, buffer))
	require.Equal(t, expected, buffer.String())
}

func TestPutFileLongName(t *testing.T) {
	client := GetPachClient(t)

	repo := "test"
	require.NoError(t, client.CreateRepo(repo))

	fileName := `oaidhzoshd()&)(@^$@(#)oandoancoasid1)(&@$)(@U)oaidhzoshd()&)(@^$@(#)oandoancoasid1)(&@$)(@U)oaidhzoshd()&)(@^$@(#)oandoancoasid1)(&@$)(@U)oaidhzoshd()&)(@^$@(#)oandoancoasid1)(&@$)(@U)oaidhzoshd()&)(@^$@(#)oandoancoasid1)(&@$)(@U)oaidhzoshd()&)(@^$@(#)oandoancoasid1)(&@$)(@U)oaidhzoshd()&)(@^$@(#)oandoancoasid1)(&@$)(@U)oaidhzoshd()&)(@^$@(#)oandoancoasid1)(&@$)(@U)oaidhzoshd()&)(@^$@(#)oandoancoasid1)(&@$)(@U)oaidhzoshd()&)(@^$@(#)oandoancoasid1)(&@$)(@U)oaidhzoshd()&)(@^$@(#)oandoancoasid1)(&@$)(@U)oaidhzoshd()&)(@^$@(#)oandoancoasid1)(&@$)(@U)oaidhzoshd()&)(@^$@(#)oandoancoasid1)(&@$)(@U)oaidhzoshd()&)(@^$@(#)oandoancoasid1)(&@$)(@U)oaidhzoshd()&)(@^$@(#)oandoancoasid1)(&@$)(@U)oaidhzoshd()&)(@^$@(#)oandoancoasid1)(&@$)(@U)oaidhzoshd()&)(@^$@(#)oandoancoasid1)(&@$)(@U)oaidhzoshd()&)(@^$@(#)oandoancoasid1)(&@$)(@U)oaidhzoshd()&)(@^$@(#)oandoancoasid1)(&@$)(@U)oaidhzoshd()&)(@^$@(#)oandoancoasid1)(&@$)(@U)oaidhzoshd()&)(@^$@(#)oandoancoasid1)(&@$)(@U)oaidhzoshd()&)(@^$@(#)oandoancoasid1)(&@$)(@U)oaidhzoshd()&)(@^$@(#)oandoancoasid1)(&@$)(@U)oaidhzoshd()&)(@^$@(#)oandoancoasid1)(&@$)(@U)oaidhzoshd()&)(@^$@(#)oandoancoasid1)(&@$)(@U)oaidhzoshd()&)(@^$@(#)oandoancoasid1)(&@$)(@U)`

	commit, err := client.StartCommit(repo, "")
	require.NoError(t, err)
	_, err = client.PutFile(repo, commit.ID, fileName, strings.NewReader("foo\n"))
	require.NoError(t, client.FinishCommit(repo, commit.ID))

	var buffer bytes.Buffer
	require.NoError(t, client.GetFile(repo, commit.ID, fileName, 0, 0, &buffer))
	require.Equal(t, "foo\n", buffer.String())
}

func TestPutSameFileInParallel(t *testing.T) {
	client := GetPachClient(t)

	repo := "test"
	require.NoError(t, client.CreateRepo(repo))

	commit, err := client.StartCommit(repo, "")
	require.NoError(t, err)
	var eg errgroup.Group
	for i := 0; i < 3; i++ {
		eg.Go(func() error {
			_, err = client.PutFile(repo, commit.ID, "foo", strings.NewReader("foo\n"))
			return err
		})
	}
	require.NoError(t, eg.Wait())
	require.NoError(t, client.FinishCommit(repo, commit.ID))

	var buffer bytes.Buffer
	require.NoError(t, client.GetFile(repo, commit.ID, "foo", 0, 0, &buffer))
	require.Equal(t, "foo\nfoo\nfoo\n", buffer.String())
}

func TestInspectFile(t *testing.T) {
	client := GetPachClient(t)

	repo := "test"
	require.NoError(t, client.CreateRepo(repo))

	fileContent1 := "foo\n"
	commit1, err := client.StartCommit(repo, "master")
	require.NoError(t, err)
	_, err = client.PutFile(repo, commit1.ID, "foo", strings.NewReader(fileContent1))
	require.NoError(t, err)

	fileInfo, err := client.InspectFile(repo, commit1.ID, "foo")
	require.NoError(t, err)
	require.Equal(t, pfs.FileType_FILE, fileInfo.FileType)
	require.Equal(t, len(fileContent1), int(fileInfo.SizeBytes))

	require.NoError(t, client.FinishCommit(repo, commit1.ID))

	fileInfo, err = client.InspectFile(repo, commit1.ID, "foo")
	require.NoError(t, err)
	require.Equal(t, pfs.FileType_FILE, fileInfo.FileType)
	require.Equal(t, len(fileContent1), int(fileInfo.SizeBytes))

	fileContent2 := "barbar\n"
	commit2, err := client.StartCommit(repo, "master")
	require.NoError(t, err)
	_, err = client.PutFile(repo, commit2.ID, "foo", strings.NewReader(fileContent2))
	require.NoError(t, err)

	fileInfo, err = client.InspectFile(repo, commit2.ID, "foo")
	require.NoError(t, err)
	require.Equal(t, pfs.FileType_FILE, fileInfo.FileType)
	require.Equal(t, len(fileContent1+fileContent2), int(fileInfo.SizeBytes))

	require.NoError(t, client.FinishCommit(repo, commit2.ID))

	fileInfo, err = client.InspectFile(repo, commit2.ID, "foo")
	require.NoError(t, err)
	require.Equal(t, pfs.FileType_FILE, fileInfo.FileType)
	require.Equal(t, len(fileContent1+fileContent2), int(fileInfo.SizeBytes))

	fileInfo, err = client.InspectFile(repo, commit2.ID, "foo")
	require.NoError(t, err)
	require.Equal(t, pfs.FileType_FILE, fileInfo.FileType)
	require.Equal(t, len(fileContent1)+len(fileContent2), int(fileInfo.SizeBytes))

	fileContent3 := "bar\n"
	commit3, err := client.StartCommit(repo, "master")
	require.NoError(t, err)
	_, err = client.PutFile(repo, commit3.ID, "bar", strings.NewReader(fileContent3))
	require.NoError(t, err)
	require.NoError(t, client.FinishCommit(repo, commit3.ID))

	fileInfos, err := client.ListFile(repo, commit3.ID, "")
	require.NoError(t, err)
	require.Equal(t, len(fileInfos), 2)
}

func TestInspectFile2(t *testing.T) {
	client := GetPachClient(t)

	repo := "test"
	require.NoError(t, client.CreateRepo(repo))

	fileContent1 := "foo\n"
	fileContent2 := "buzz\n"

	_, err := client.StartCommit(repo, "master")
	require.NoError(t, err)
	_, err = client.PutFile(repo, "master", "file", strings.NewReader(fileContent1))
	require.NoError(t, err)
	require.NoError(t, client.FinishCommit(repo, "master"))

	fileInfo, err := client.InspectFile(repo, "master", "/file")
	require.NoError(t, err)
	require.Equal(t, len(fileContent1), int(fileInfo.SizeBytes))
	require.Equal(t, "/file", fileInfo.File.Path)
	require.Equal(t, pfs.FileType_FILE, fileInfo.FileType)

	_, err = client.StartCommit(repo, "master")
	require.NoError(t, err)
	_, err = client.PutFile(repo, "master", "file", strings.NewReader(fileContent1))
	require.NoError(t, err)
	require.NoError(t, client.FinishCommit(repo, "master"))

	fileInfo, err = client.InspectFile(repo, "master", "file")
	require.NoError(t, err)
	require.Equal(t, len(fileContent1)*2, int(fileInfo.SizeBytes))
	require.Equal(t, "file", fileInfo.File.Path)

	_, err = client.StartCommit(repo, "master")
	require.NoError(t, err)
	err = client.DeleteFile(repo, "master", "file")
	require.NoError(t, err)
	_, err = client.PutFile(repo, "master", "file", strings.NewReader(fileContent2))
	require.NoError(t, err)
	require.NoError(t, client.FinishCommit(repo, "master"))

	fileInfo, err = client.InspectFile(repo, "master", "file")
	require.NoError(t, err)
	require.Equal(t, len(fileContent2), int(fileInfo.SizeBytes))
}

func TestInspectDir(t *testing.T) {
	client := GetPachClient(t)

	repo := "test"
	require.NoError(t, client.CreateRepo(repo))

	commit1, err := client.StartCommit(repo, "")
	require.NoError(t, err)

	fileContent := "foo\n"
	_, err = client.PutFile(repo, commit1.ID, "dir/foo", strings.NewReader(fileContent))
	require.NoError(t, err)

	fileInfo, err := client.InspectFile(repo, commit1.ID, "dir/foo")
	require.NoError(t, err)
	require.Equal(t, len(fileContent), int(fileInfo.SizeBytes))
	require.Equal(t, pfs.FileType_FILE, fileInfo.FileType)

	require.NoError(t, client.FinishCommit(repo, commit1.ID))

	fileInfo, err = client.InspectFile(repo, commit1.ID, "dir/foo")
	require.NoError(t, err)
	require.Equal(t, len(fileContent), int(fileInfo.SizeBytes))
	require.Equal(t, pfs.FileType_FILE, fileInfo.FileType)

	fileInfo, err = client.InspectFile(repo, commit1.ID, "dir")
	require.NoError(t, err)
	require.Equal(t, len(fileContent), int(fileInfo.SizeBytes))
	require.Equal(t, pfs.FileType_DIR, fileInfo.FileType)

	_, err = client.InspectFile(repo, commit1.ID, "")
	require.NoError(t, err)
	require.Equal(t, len(fileContent), int(fileInfo.SizeBytes))
	require.Equal(t, pfs.FileType_DIR, fileInfo.FileType)
}

func TestInspectDir2(t *testing.T) {
	client := GetPachClient(t)

	repo := "test"
	require.NoError(t, client.CreateRepo(repo))

	fileContent := "foo\n"

	_, err := client.StartCommit(repo, "master")
	require.NoError(t, err)
	_, err = client.PutFile(repo, "master", "dir/1", strings.NewReader(fileContent))
	require.NoError(t, err)
	_, err = client.PutFile(repo, "master", "dir/2", strings.NewReader(fileContent))
	require.NoError(t, err)

	fileInfo, err := client.InspectFile(repo, "master", "/dir")
	require.NoError(t, err)
	require.Equal(t, 2, len(fileInfo.Children))
	require.Equal(t, "/dir", fileInfo.File.Path)
	require.Equal(t, pfs.FileType_DIR, fileInfo.FileType)

	require.NoError(t, client.FinishCommit(repo, "master"))

	fileInfo, err = client.InspectFile(repo, "master", "/dir")
	require.NoError(t, err)
	require.Equal(t, 2, len(fileInfo.Children))
	require.Equal(t, "/dir", fileInfo.File.Path)
	require.Equal(t, pfs.FileType_DIR, fileInfo.FileType)

	_, err = client.StartCommit(repo, "master")
	require.NoError(t, err)
	_, err = client.PutFile(repo, "master", "dir/3", strings.NewReader(fileContent))
	require.NoError(t, err)
	fileInfo, err = client.InspectFile(repo, "master", "dir")
	require.NoError(t, err)
	require.Equal(t, 3, len(fileInfo.Children))

	require.NoError(t, client.FinishCommit(repo, "master"))

	fileInfo, err = client.InspectFile(repo, "master", "dir")
	require.NoError(t, err)
	require.Equal(t, 3, len(fileInfo.Children))

	_, err = client.StartCommit(repo, "master")
	require.NoError(t, err)
	err = client.DeleteFile(repo, "master", "dir/2")
	require.NoError(t, err)
	require.NoError(t, client.FinishCommit(repo, "master"))

	fileInfo, err = client.InspectFile(repo, "master", "dir")
	require.NoError(t, err)
	require.Equal(t, 2, len(fileInfo.Children))
}

func TestListFileTwoCommits(t *testing.T) {
	client := GetPachClient(t)

	repo := "test"
	require.NoError(t, client.CreateRepo(repo))

	numFiles := 5

	commit1, err := client.StartCommit(repo, "master")
	require.NoError(t, err)

	for i := 0; i < numFiles; i++ {
		_, err = client.PutFile(repo, commit1.ID, fmt.Sprintf("file%d", i), strings.NewReader("foo\n"))
		require.NoError(t, err)
	}

	fileInfos, err := client.ListFile(repo, "master", "")
	require.NoError(t, err)
	require.Equal(t, numFiles, len(fileInfos))

	require.NoError(t, client.FinishCommit(repo, commit1.ID))

	commit2, err := client.StartCommit(repo, "master")
	require.NoError(t, err)

	for i := 0; i < numFiles; i++ {
		_, err = client.PutFile(repo, commit2.ID, fmt.Sprintf("file2-%d", i), strings.NewReader("foo\n"))
		require.NoError(t, err)
	}

	fileInfos, err = client.ListFile(repo, commit2.ID, "")
	require.NoError(t, err)
	require.Equal(t, 2*numFiles, len(fileInfos))

	require.NoError(t, client.FinishCommit(repo, commit2.ID))

	fileInfos, err = client.ListFile(repo, commit1.ID, "")
	require.NoError(t, err)
	require.Equal(t, numFiles, len(fileInfos))

	fileInfos, err = client.ListFile(repo, commit2.ID, "")
	require.NoError(t, err)
	require.Equal(t, 2*numFiles, len(fileInfos))
}

func TestListFile(t *testing.T) {
	client := GetPachClient(t)

	repo := "test"
	require.NoError(t, client.CreateRepo(repo))

	commit, err := client.StartCommit(repo, "")
	require.NoError(t, err)

	fileContent1 := "foo\n"
	_, err = client.PutFile(repo, commit.ID, "dir/foo", strings.NewReader(fileContent1))
	require.NoError(t, err)

	fileContent2 := "bar\n"
	_, err = client.PutFile(repo, commit.ID, "dir/bar", strings.NewReader(fileContent2))
	require.NoError(t, err)

	fileInfos, err := client.ListFile(repo, commit.ID, "dir")
	require.NoError(t, err)
	require.Equal(t, 2, len(fileInfos))
	require.True(t, fileInfos[0].File.Path == "/dir/foo" && fileInfos[1].File.Path == "/dir/bar" || fileInfos[0].File.Path == "/dir/bar" && fileInfos[1].File.Path == "/dir/foo")
	require.True(t, fileInfos[0].SizeBytes == fileInfos[1].SizeBytes && fileInfos[0].SizeBytes == uint64(len(fileContent1)))

	require.NoError(t, client.FinishCommit(repo, commit.ID))

	fileInfos, err = client.ListFile(repo, commit.ID, "dir")
	require.NoError(t, err)
	require.Equal(t, 2, len(fileInfos))
	require.True(t, fileInfos[0].File.Path == "/dir/foo" && fileInfos[1].File.Path == "/dir/bar" || fileInfos[0].File.Path == "/dir/bar" && fileInfos[1].File.Path == "/dir/foo")
	require.True(t, fileInfos[0].SizeBytes == fileInfos[1].SizeBytes && fileInfos[0].SizeBytes == uint64(len(fileContent1)))
}

func TestListFile2(t *testing.T) {
	client := GetPachClient(t)

	repo := "test"
	require.NoError(t, client.CreateRepo(repo))

	fileContent := "foo\n"

	_, err := client.StartCommit(repo, "master")
	require.NoError(t, err)
	_, err = client.PutFile(repo, "master", "dir/1", strings.NewReader(fileContent))
	require.NoError(t, err)
	_, err = client.PutFile(repo, "master", "dir/2", strings.NewReader(fileContent))
	require.NoError(t, err)

	fileInfos, err := client.ListFile(repo, "master", "dir")
	require.NoError(t, err)
	require.Equal(t, 2, len(fileInfos))

	require.NoError(t, client.FinishCommit(repo, "master"))

	fileInfos, err = client.ListFile(repo, "master", "dir")
	require.NoError(t, err)
	require.Equal(t, 2, len(fileInfos))

	_, err = client.StartCommit(repo, "master")
	require.NoError(t, err)
	_, err = client.PutFile(repo, "master", "dir/3", strings.NewReader(fileContent))
	require.NoError(t, err)
	require.NoError(t, client.FinishCommit(repo, "master"))

	fileInfos, err = client.ListFile(repo, "master", "dir")
	require.NoError(t, err)
	require.Equal(t, 3, len(fileInfos))

	_, err = client.StartCommit(repo, "master")
	require.NoError(t, err)
	err = client.DeleteFile(repo, "master", "dir/2")
	require.NoError(t, err)
	require.NoError(t, client.FinishCommit(repo, "master"))

	fileInfos, err = client.ListFile(repo, "master", "dir")
	require.NoError(t, err)
	require.Equal(t, 2, len(fileInfos))
}

func TestListFile3(t *testing.T) {
	client := GetPachClient(t)

	repo := "test"
	require.NoError(t, client.CreateRepo(repo))

	fileContent := "foo\n"

	_, err := client.StartCommit(repo, "master")
	require.NoError(t, err)
	_, err = client.PutFile(repo, "master", "dir/1", strings.NewReader(fileContent))
	require.NoError(t, err)
	_, err = client.PutFile(repo, "master", "dir/2", strings.NewReader(fileContent))
	require.NoError(t, err)
	require.NoError(t, client.FinishCommit(repo, "master"))

	fileInfos, err := client.ListFile(repo, "master", "dir")
	require.NoError(t, err)
	require.Equal(t, 2, len(fileInfos))

	_, err = client.StartCommit(repo, "master")
	require.NoError(t, err)
	_, err = client.PutFile(repo, "master", "dir/3/foo", strings.NewReader(fileContent))
	require.NoError(t, err)
	_, err = client.PutFile(repo, "master", "dir/3/bar", strings.NewReader(fileContent))
	require.NoError(t, err)
	require.NoError(t, client.FinishCommit(repo, "master"))

	fileInfos, err = client.ListFile(repo, "master", "dir")
	require.NoError(t, err)
	require.Equal(t, 3, len(fileInfos))
	require.Equal(t, int(fileInfos[2].SizeBytes), len(fileContent)*2)

	_, err = client.StartCommit(repo, "master")
	require.NoError(t, err)
	err = client.DeleteFile(repo, "master", "dir/3/bar")
	require.NoError(t, err)
	require.NoError(t, client.FinishCommit(repo, "master"))

	fileInfos, err = client.ListFile(repo, "master", "dir")
	require.NoError(t, err)
	require.Equal(t, 3, len(fileInfos))
	require.Equal(t, int(fileInfos[2].SizeBytes), len(fileContent))

	_, err = client.StartCommit(repo, "master")
	require.NoError(t, err)
	_, err = client.PutFile(repo, "master", "file", strings.NewReader(fileContent))
	require.NoError(t, err)
	require.NoError(t, client.FinishCommit(repo, "master"))

	fileInfos, err = client.ListFile(repo, "master", "/")
	require.NoError(t, err)
	require.Equal(t, 2, len(fileInfos))
}

func TestPutFileTypeConflict(t *testing.T) {
	client := GetPachClient(t)

	repo := "test"
	require.NoError(t, client.CreateRepo(repo))

	fileContent := "foo\n"

	commit1, err := client.StartCommit(repo, "master")
	require.NoError(t, err)
	_, err = client.PutFile(repo, commit1.ID, "dir/1", strings.NewReader(fileContent))
	require.NoError(t, err)
	require.NoError(t, client.FinishCommit(repo, commit1.ID))

	commit2, err := client.StartCommit(repo, "master")
	require.NoError(t, err)
	_, err = client.PutFile(repo, commit2.ID, "dir", strings.NewReader(fileContent))
	require.NoError(t, err)
	require.YesError(t, client.FinishCommit(repo, commit2.ID))
}

func TestRootDirectory(t *testing.T) {
	client := GetPachClient(t)

	repo := "test"
	require.NoError(t, client.CreateRepo(repo))

	fileContent := "foo\n"

	commit, err := client.StartCommit(repo, "")
	require.NoError(t, err)
	_, err = client.PutFile(repo, commit.ID, "foo", strings.NewReader(fileContent))
	require.NoError(t, err)

	fileInfos, err := client.ListFile(repo, commit.ID, "")
	require.NoError(t, err)
	require.Equal(t, 1, len(fileInfos))

	require.NoError(t, client.FinishCommit(repo, commit.ID))

	fileInfos, err = client.ListFile(repo, commit.ID, "")
	require.NoError(t, err)
	require.Equal(t, 1, len(fileInfos))
}

func TestDeleteFile(t *testing.T) {
	client := GetPachClient(t)

	repo := "test"
	require.NoError(t, client.CreateRepo(repo))

	// Commit 1: Add two files; delete one file within the commit
	commit1, err := client.StartCommit(repo, "master")
	require.NoError(t, err)

	fileContent1 := "foo\n"
	_, err = client.PutFile(repo, commit1.ID, "foo", strings.NewReader(fileContent1))
	require.NoError(t, err)

	fileContent2 := "bar\n"
	_, err = client.PutFile(repo, commit1.ID, "bar", strings.NewReader(fileContent2))
	require.NoError(t, err)

	require.NoError(t, client.DeleteFile(repo, commit1.ID, "foo"))

	_, err = client.InspectFile(repo, commit1.ID, "foo")
	require.YesError(t, err)

	fileInfos, err := client.ListFile(repo, commit1.ID, "")
	require.NoError(t, err)
	require.Equal(t, 1, len(fileInfos))

	require.NoError(t, client.FinishCommit(repo, commit1.ID))

	_, err = client.InspectFile(repo, commit1.ID, "foo")
	require.YesError(t, err)

	// Should see one file
	fileInfos, err = client.ListFile(repo, commit1.ID, "")
	require.NoError(t, err)
	require.Equal(t, 1, len(fileInfos))

	// Deleting a file in a finished commit should result in an error
	require.YesError(t, client.DeleteFile(repo, commit1.ID, "bar"))

	// Empty commit
	commit2, err := client.StartCommit(repo, "master")
	require.NoError(t, err)
	require.NoError(t, client.FinishCommit(repo, commit2.ID))

	// Should still see one files
	fileInfos, err = client.ListFile(repo, commit2.ID, "")
	require.NoError(t, err)
	require.Equal(t, 1, len(fileInfos))

	// Delete bar
	commit3, err := client.StartCommit(repo, "master")
	require.NoError(t, err)
	require.NoError(t, client.DeleteFile(repo, commit3.ID, "bar"))

	// Should see no file
	fileInfos, err = client.ListFile(repo, commit3.ID, "")
	require.NoError(t, err)
	require.Equal(t, 0, len(fileInfos))

	_, err = client.InspectFile(repo, commit3.ID, "bar")
	require.YesError(t, err)

	require.NoError(t, client.FinishCommit(repo, commit3.ID))

	// Should see no file
	fileInfos, err = client.ListFile(repo, commit3.ID, "")
	require.NoError(t, err)
	require.Equal(t, 0, len(fileInfos))

	_, err = client.InspectFile(repo, commit3.ID, "bar")
	require.YesError(t, err)

	// Delete a nonexistent file; it should be no-op
	commit4, err := client.StartCommit(repo, "master")
	require.NoError(t, err)
	require.NoError(t, client.DeleteFile(repo, commit4.ID, "nonexistent"))
	require.NoError(t, client.FinishCommit(repo, commit4.ID))
}

func TestDeleteDir(t *testing.T) {
	client := GetPachClient(t)

	repo := "test"
	require.NoError(t, client.CreateRepo(repo))

	// Commit 1: Add two files into the same directory; delete the directory
	commit1, err := client.StartCommit(repo, "master")
	require.NoError(t, err)

	_, err = client.PutFile(repo, commit1.ID, "dir/foo", strings.NewReader("foo1"))
	require.NoError(t, err)

	_, err = client.PutFile(repo, commit1.ID, "dir/bar", strings.NewReader("bar1"))
	require.NoError(t, err)

	require.NoError(t, client.DeleteFile(repo, commit1.ID, "dir"))

	fileInfos, err := client.ListFile(repo, commit1.ID, "")
	require.NoError(t, err)
	require.Equal(t, 0, len(fileInfos))

	require.NoError(t, client.FinishCommit(repo, commit1.ID))

	fileInfos, err = client.ListFile(repo, commit1.ID, "")
	require.NoError(t, err)
	require.Equal(t, 0, len(fileInfos))

	// dir should not exist
	_, err = client.InspectFile(repo, commit1.ID, "dir")
	require.YesError(t, err)

	// Commit 2: Delete the directory and add the same two files
	// The two files should reflect the new content
	commit2, err := client.StartCommit(repo, "master")
	require.NoError(t, err)

	_, err = client.PutFile(repo, commit2.ID, "dir/foo", strings.NewReader("foo2"))
	require.NoError(t, err)

	_, err = client.PutFile(repo, commit2.ID, "dir/bar", strings.NewReader("bar2"))
	require.NoError(t, err)

	// Should see two files
	fileInfos, err = client.ListFile(repo, commit2.ID, "dir")
	require.NoError(t, err)
	require.Equal(t, 2, len(fileInfos))

	require.NoError(t, client.FinishCommit(repo, commit2.ID))

	// Should see two files
	fileInfos, err = client.ListFile(repo, commit2.ID, "dir")
	require.NoError(t, err)
	require.Equal(t, 2, len(fileInfos))

	var buffer bytes.Buffer
	require.NoError(t, client.GetFile(repo, commit2.ID, "dir/foo", 0, 0, &buffer))
	require.Equal(t, "foo2", buffer.String())

	var buffer2 bytes.Buffer
	require.NoError(t, client.GetFile(repo, commit2.ID, "dir/bar", 0, 0, &buffer2))
	require.Equal(t, "bar2", buffer2.String())

	// Commit 3: delete the directory
	commit3, err := client.StartCommit(repo, "master")
	require.NoError(t, err)

	require.NoError(t, client.DeleteFile(repo, commit3.ID, "dir"))

	// Should see zero files
	fileInfos, err = client.ListFile(repo, commit3.ID, "")
	require.NoError(t, err)
	require.Equal(t, 0, len(fileInfos))

	require.NoError(t, client.FinishCommit(repo, commit3.ID))

	// Should see zero files
	fileInfos, err = client.ListFile(repo, commit3.ID, "")
	require.NoError(t, err)
	require.Equal(t, 0, len(fileInfos))

	// TODO: test deleting "."
}

func TestDeleteFile2(t *testing.T) {
	client := GetPachClient(t)

	repo := "test"
	require.NoError(t, client.CreateRepo(repo))

	commit1, err := client.StartCommit(repo, "master")
	require.NoError(t, err)
	_, err = client.PutFile(repo, commit1.ID, "file", strings.NewReader("foo\n"))
	require.NoError(t, err)
	require.NoError(t, client.FinishCommit(repo, commit1.ID))

	commit2, err := client.StartCommit(repo, "master")
	require.NoError(t, err)
	err = client.DeleteFile(repo, commit2.ID, "file")
	require.NoError(t, err)
	_, err = client.PutFile(repo, commit2.ID, "file", strings.NewReader("bar\n"))
	require.NoError(t, err)
	require.NoError(t, client.FinishCommit(repo, commit2.ID))

	expected := "bar\n"
	var buffer bytes.Buffer
	require.NoError(t, client.GetFile(repo, "master", "file", 0, 0, &buffer))
	require.Equal(t, expected, buffer.String())

	commit3, err := client.StartCommit(repo, "master")
	require.NoError(t, err)
	_, err = client.PutFile(repo, commit3.ID, "file", strings.NewReader("buzz\n"))
	require.NoError(t, err)
	err = client.DeleteFile(repo, commit3.ID, "file")
	require.NoError(t, err)
	_, err = client.PutFile(repo, commit3.ID, "file", strings.NewReader("foo\n"))
	require.NoError(t, err)
	require.NoError(t, client.FinishCommit(repo, commit3.ID))

	expected = "foo\n"
	buffer.Reset()
	require.NoError(t, client.GetFile(repo, commit3.ID, "file", 0, 0, &buffer))
	require.Equal(t, expected, buffer.String())
}

func TestListCommit(t *testing.T) {
	client := GetPachClient(t)

	repo := "test"
	require.NoError(t, client.CreateRepo(repo))

	numCommits := 10

	var midCommitID string
	for i := 0; i < numCommits; i++ {
		commit, err := client.StartCommit(repo, "master")
		require.NoError(t, err)
		require.NoError(t, client.FinishCommit(repo, "master"))
		if i == numCommits/2 {
			midCommitID = commit.ID
		}
	}

	// list all commits
	commitInfos, err := client.ListCommit(repo, "", "", 0)
	require.NoError(t, err)
	require.Equal(t, numCommits, len(commitInfos))

	// Test that commits are sorted in newest-first order
	for i := 0; i < len(commitInfos)-1; i++ {
		require.Equal(t, commitInfos[i].ParentCommit, commitInfos[i+1].Commit)
	}

	// Now list all commits up to the last commit
	commitInfos, err = client.ListCommit(repo, "master", "", 0)
	require.NoError(t, err)
	require.Equal(t, numCommits, len(commitInfos))

	// Test that commits are sorted in newest-first order
	for i := 0; i < len(commitInfos)-1; i++ {
		require.Equal(t, commitInfos[i].ParentCommit, commitInfos[i+1].Commit)
	}

	// Now list all commits up to the mid commit, excluding the mid commit
	// itself
	commitInfos, err = client.ListCommit(repo, "master", midCommitID, 0)
	require.NoError(t, err)
	require.Equal(t, numCommits-numCommits/2-1, len(commitInfos))

	// Test that commits are sorted in newest-first order
	for i := 0; i < len(commitInfos)-1; i++ {
		require.Equal(t, commitInfos[i].ParentCommit, commitInfos[i+1].Commit)
	}

	// list commits by branch
	commitInfos, err = client.ListCommit(repo, "master", "", 0)
	require.NoError(t, err)
	require.Equal(t, numCommits, len(commitInfos))

	// Test that commits are sorted in newest-first order
	for i := 0; i < len(commitInfos)-1; i++ {
		require.Equal(t, commitInfos[i].ParentCommit, commitInfos[i+1].Commit)
	}
}

func TestOffsetRead(t *testing.T) {
	client := GetPachClient(t)

	repo := "TestOffsetRead"
	require.NoError(t, client.CreateRepo(repo))
	commit, err := client.StartCommit(repo, "")
	require.NoError(t, err)
	fileData := "foo\n"
	_, err = client.PutFile(repo, commit.ID, "foo", strings.NewReader(fileData))
	require.NoError(t, err)
	_, err = client.PutFile(repo, commit.ID, "foo", strings.NewReader(fileData))
	require.NoError(t, err)

	var buffer bytes.Buffer
	require.NoError(t, client.GetFile(repo, commit.ID, "foo", int64(len(fileData)*2)+1, 0, &buffer))
	require.Equal(t, "", buffer.String())

	require.NoError(t, client.FinishCommit(repo, commit.ID))

	buffer.Reset()
	require.NoError(t, client.GetFile(repo, commit.ID, "foo", int64(len(fileData)*2)+1, 0, &buffer))
	require.Equal(t, "", buffer.String())
}

func TestBranch2(t *testing.T) {
	client := GetPachClient(t)

	repo := "test"
	require.NoError(t, client.CreateRepo(repo))

	commit, err := client.StartCommit(repo, "")
	require.NoError(t, err)
	require.NoError(t, client.FinishCommit(repo, commit.ID))

	expectedBranches := []string{"branch1", "branch2", "branch3"}
	for _, branch := range expectedBranches {
		require.NoError(t, client.SetBranch(repo, commit.ID, branch))
	}

	branches, err := client.ListBranch(repo)
	require.Equal(t, len(expectedBranches), len(branches))
	for i, branch := range branches {
		// branches should return in newest-first order
		require.Equal(t, expectedBranches[len(branches)-i-1], branch.Name)
		require.Equal(t, commit, branch.Head)
	}

	commit2, err := client.StartCommit(repo, "branch1")
	require.NoError(t, err)
	require.NoError(t, client.FinishCommit(repo, "branch1"))

	commit2Info, err := client.InspectCommit(repo, "branch1")
	require.NoError(t, err)
	require.Equal(t, commit, commit2Info.ParentCommit)

	// delete the last branch
	var lastBranch string
	lastBranch = expectedBranches[len(expectedBranches)-1]
	require.NoError(t, client.DeleteBranch(repo, lastBranch, false))
	branches, err = client.ListBranch(repo)
	require.Equal(t, 2, len(branches))
	require.Equal(t, "branch2", branches[0].Name)
	require.Equal(t, commit, branches[0].Head)
	require.Equal(t, "branch1", branches[1].Name)
	require.Equal(t, commit2, branches[1].Head)
}

func TestDeleteNonexistantBranch(t *testing.T) {
	client := GetPachClient(t)

	repo := "TestDeleteNonexistantBranch"
	require.NoError(t, client.CreateRepo(repo))
	require.NoError(t, client.DeleteBranch(repo, "doesnt_exist", false))
}

func TestSubscribeCommit(t *testing.T) {
	client := GetPachClient(t)

	repo := "test"
	require.NoError(t, client.CreateRepo(repo))

	numCommits := 10

	// create some commits that shouldn't affect the below SubscribeCommit call
	// reproduces #2469
	for i := 0; i < numCommits; i++ {
		commit, err := client.StartCommit(repo, "master-v1")
		require.NoError(t, err)
		require.NoError(t, client.FinishCommit(repo, commit.ID))
	}

	var commits []*pfs.Commit
	for i := 0; i < numCommits; i++ {
		commit, err := client.StartCommit(repo, "master")
		require.NoError(t, err)
		require.NoError(t, client.FinishCommit(repo, commit.ID))
		commits = append(commits, commit)
	}

	commitIter, err := client.SubscribeCommit(repo, "master", "", pfs.CommitState_STARTED)
	require.NoError(t, err)
	for i := 0; i < numCommits; i++ {
		commitInfo, err := commitIter.Next()
		require.NoError(t, err)
		require.Equal(t, commits[i], commitInfo.Commit)
	}

	// Create another batch of commits
	commits = nil
	for i := 0; i < numCommits; i++ {
		commit, err := client.StartCommit(repo, "master")
		require.NoError(t, err)
		require.NoError(t, client.FinishCommit(repo, "master"))
		commits = append(commits, commit)
	}

	for i := 0; i < numCommits; i++ {
		commitInfo, err := commitIter.Next()
		require.NoError(t, err)
		require.Equal(t, commits[i], commitInfo.Commit)
	}

	commitIter.Close()
}

func TestInspectRepoSimple(t *testing.T) {
	client := GetPachClient(t)

	repo := "test"
	require.NoError(t, client.CreateRepo(repo))

	commit, err := client.StartCommit(repo, "")
	require.NoError(t, err)

	file1Content := "foo\n"
	_, err = client.PutFile(repo, commit.ID, "foo", strings.NewReader(file1Content))
	require.NoError(t, err)

	file2Content := "bar\n"
	_, err = client.PutFile(repo, commit.ID, "bar", strings.NewReader(file2Content))
	require.NoError(t, err)

	require.NoError(t, client.FinishCommit(repo, commit.ID))

	info, err := client.InspectRepo(repo)
	require.NoError(t, err)

	require.Equal(t, int(info.SizeBytes), len(file1Content)+len(file2Content))
}

func TestInspectRepoComplex(t *testing.T) {
	client := GetPachClient(t)

	repo := "test"
	require.NoError(t, client.CreateRepo(repo))

	commit, err := client.StartCommit(repo, "")
	require.NoError(t, err)

	numFiles := 100
	minFileSize := 1000
	maxFileSize := 2000
	totalSize := 0

	for i := 0; i < numFiles; i++ {
		fileContent := generateRandomString(rand.Intn(maxFileSize-minFileSize) + minFileSize)
		fileContent += "\n"
		fileName := fmt.Sprintf("file_%d", i)
		totalSize += len(fileContent)

		_, err = client.PutFile(repo, commit.ID, fileName, strings.NewReader(fileContent))
		require.NoError(t, err)

	}

	require.NoError(t, client.FinishCommit(repo, commit.ID))

	info, err := client.InspectRepo(repo)
	require.NoError(t, err)

	require.Equal(t, int(info.SizeBytes), totalSize)

	infos, err := client.ListRepo()
	require.NoError(t, err)
	require.Equal(t, 1, len(infos))
	info = infos[0]

	require.Equal(t, int(info.SizeBytes), totalSize)
}

func TestCreate(t *testing.T) {
	client := GetPachClient(t)

	repo := "test"
	require.NoError(t, client.CreateRepo(repo))
	commit, err := client.StartCommit(repo, "")
	require.NoError(t, err)
	w, err := client.PutFileSplitWriter(repo, commit.ID, "foo", pfs.Delimiter_NONE, 0, 0, false)
	require.NoError(t, err)
	require.NoError(t, w.Close())
	require.NoError(t, client.FinishCommit(repo, commit.ID))
	_, err = client.InspectFile(repo, commit.ID, "foo")
	require.NoError(t, err)
}

func TestGetFile(t *testing.T) {
	client := GetPachClient(t)
	repo := tu.UniqueString("test")
	require.NoError(t, client.CreateRepo(repo))
	commit, err := client.StartCommit(repo, "")
	require.NoError(t, err)
	_, err = client.PutFile(repo, commit.ID, "dir/file", strings.NewReader("foo\n"))
	require.NoError(t, err)
	require.NoError(t, client.FinishCommit(repo, commit.ID))
	var buffer bytes.Buffer
	require.NoError(t, client.GetFile(repo, commit.ID, "dir/file", 0, 0, &buffer))
	require.Equal(t, "foo\n", buffer.String())
	t.Run("InvalidCommit", func(t *testing.T) {
		buffer = bytes.Buffer{}
		err = client.GetFile(repo, "aninvalidcommitid", "dir/file", 0, 0, &buffer)
		require.YesError(t, err)
	})
	t.Run("Directory", func(t *testing.T) {
		buffer = bytes.Buffer{}
		err = client.GetFile(repo, commit.ID, "dir", 0, 0, &buffer)
		require.YesError(t, err)
	})
}

func TestManyPutsSingleFileSingleCommit(t *testing.T) {
	if testing.Short() {
		t.Skip("Skipping long tests in short mode")
	}
	client := GetPachClient(t)

	repo := "test"
	require.NoError(t, client.CreateRepo(repo))

	commit1, err := client.StartCommit(repo, "")
	require.NoError(t, err)

	rawMessage := `{
		"level":"debug",
		"message":{
			"thing":"foo"
		},
		"timing":[1,3,34,6,7]
	}`
	numObjs := 500
	numGoros := 10
	var expectedOutput []byte
	var wg sync.WaitGroup
	for j := 0; j < numGoros; j++ {
		wg.Add(1)
		go func() {
			for i := 0; i < numObjs/numGoros; i++ {
				_, err = client.PutFile(repo, commit1.ID, "foo", strings.NewReader(rawMessage))
				if err != nil {
					panic(err)
				}
			}
			wg.Done()
		}()
	}
	for i := 0; i < numObjs; i++ {
		expectedOutput = append(expectedOutput, []byte(rawMessage)...)
	}
	wg.Wait()
	require.NoError(t, client.FinishCommit(repo, commit1.ID))

	var buffer bytes.Buffer
	require.NoError(t, client.GetFile(repo, commit1.ID, "foo", 0, 0, &buffer))
	require.Equal(t, string(expectedOutput), buffer.String())
}

func TestPutFileValidCharacters(t *testing.T) {
	client := GetPachClient(t)

	repo := "test"
	require.NoError(t, client.CreateRepo(repo))

	commit, err := client.StartCommit(repo, "")
	require.NoError(t, err)

	_, err = client.PutFile(repo, commit.ID, "foo\x00bar", strings.NewReader("foobar\n"))
	// null characters error because when you `ls` files with null characters
	// they truncate things after the null character leading to strange results
	require.YesError(t, err)

	// Boundary tests for valid character range
	_, err = client.PutFile(repo, commit.ID, "\x1ffoobar", strings.NewReader("foobar\n"))
	require.YesError(t, err)
	_, err = client.PutFile(repo, commit.ID, "foo\x20bar", strings.NewReader("foobar\n"))
	require.NoError(t, err)
	_, err = client.PutFile(repo, commit.ID, "foobar\x7e", strings.NewReader("foobar\n"))
	require.NoError(t, err)
	_, err = client.PutFile(repo, commit.ID, "foo\x7fbar", strings.NewReader("foobar\n"))
	require.YesError(t, err)

	// Random character tests outside and inside valid character range
	_, err = client.PutFile(repo, commit.ID, "foobar\x0b", strings.NewReader("foobar\n"))
	require.YesError(t, err)
	_, err = client.PutFile(repo, commit.ID, "\x41foobar", strings.NewReader("foobar\n"))
	require.NoError(t, err)
	_, err = client.PutFile(repo, commit.ID, "foo\x90bar", strings.NewReader("foobar\n"))
	require.YesError(t, err)
}

func TestPutFileURL(t *testing.T) {
	if testing.Short() {
		t.Skip("Skipping integration tests in short mode")
	}

	c := GetPachClient(t)

	repo := "TestPutFileURL"
	require.NoError(t, c.CreateRepo(repo))
	commit, err := c.StartCommit(repo, "master")
	require.NoError(t, err)
	require.NoError(t, c.PutFileURL(repo, commit.ID, "readme", "https://raw.githubusercontent.com/pachyderm/pachyderm/master/README.md", false, false))
	require.NoError(t, c.FinishCommit(repo, commit.ID))
	fileInfo, err := c.InspectFile(repo, commit.ID, "readme")
	require.NoError(t, err)
	require.True(t, fileInfo.SizeBytes > 0)
}

func TestBigListFile(t *testing.T) {
	client := GetPachClient(t)

	repo := "TestBigListFile"
	require.NoError(t, client.CreateRepo(repo))
	commit, err := client.StartCommit(repo, "")
	require.NoError(t, err)
	var eg errgroup.Group
	for i := 0; i < 25; i++ {
		for j := 0; j < 25; j++ {
			i := i
			j := j
			eg.Go(func() error {
				_, err = client.PutFile(repo, commit.ID, fmt.Sprintf("dir%d/file%d", i, j), strings.NewReader("foo\n"))
				return err
			})
		}
	}
	require.NoError(t, eg.Wait())
	require.NoError(t, client.FinishCommit(repo, commit.ID))
	for i := 0; i < 25; i++ {
		files, err := client.ListFile(repo, commit.ID, fmt.Sprintf("dir%d", i))
		require.NoError(t, err)
		require.Equal(t, 25, len(files))
	}
}

func TestStartCommitLatestOnBranch(t *testing.T) {
	client := GetPachClient(t)

	repo := "test"
	require.NoError(t, client.CreateRepo(repo))

	commit1, err := client.StartCommit(repo, "master")
	require.NoError(t, err)
	require.NoError(t, client.FinishCommit(repo, commit1.ID))

	commit2, err := client.StartCommit(repo, "master")
	require.NoError(t, err)

	require.NoError(t, client.FinishCommit(repo, commit2.ID))

	commit3, err := client.StartCommit(repo, "master")
	require.NoError(t, err)
	require.NoError(t, client.FinishCommit(repo, commit3.ID))

	commitInfo, err := client.InspectCommit(repo, "master")
	require.Equal(t, commit3.ID, commitInfo.Commit.ID)
}

func TestSetBranchTwice(t *testing.T) {
	client := GetPachClient(t)

	repo := "test"
	require.NoError(t, client.CreateRepo(repo))

	commit1, err := client.StartCommit(repo, "")
	require.NoError(t, err)
	require.NoError(t, client.SetBranch(repo, commit1.ID, "master"))
	require.NoError(t, client.FinishCommit(repo, commit1.ID))

	commit2, err := client.StartCommit(repo, "")
	require.NoError(t, err)
	require.NoError(t, client.SetBranch(repo, commit2.ID, "master"))
	require.NoError(t, client.FinishCommit(repo, commit2.ID))

	branches, err := client.ListBranch(repo)
	require.NoError(t, err)

	require.Equal(t, 1, len(branches))
	require.Equal(t, "master", branches[0].Name)
	require.Equal(t, commit2.ID, branches[0].Head.ID)
}

func TestSyncPullPush(t *testing.T) {
	client := GetPachClient(t)

	repo1 := "repo1"
	require.NoError(t, client.CreateRepo(repo1))

	commit1, err := client.StartCommit(repo1, "master")
	require.NoError(t, err)
	_, err = client.PutFile(repo1, commit1.ID, "foo", strings.NewReader("foo\n"))
	require.NoError(t, err)
	_, err = client.PutFile(repo1, commit1.ID, "dir/bar", strings.NewReader("bar\n"))
	require.NoError(t, err)
	require.NoError(t, client.FinishCommit(repo1, commit1.ID))

	tmpDir, err := ioutil.TempDir("/tmp", "pfs")
	require.NoError(t, err)

	puller := pfssync.NewPuller()
	require.NoError(t, puller.Pull(client, tmpDir, repo1, commit1.ID, "", false, false, 2, nil, ""))
	_, err = puller.CleanUp()
	require.NoError(t, err)

	repo2 := "repo2"
	require.NoError(t, client.CreateRepo(repo2))

	commit2, err := client.StartCommit(repo2, "master")
	require.NoError(t, err)

	require.NoError(t, pfssync.Push(client, tmpDir, commit2, false))
	require.NoError(t, client.FinishCommit(repo2, commit2.ID))

	var buffer bytes.Buffer
	require.NoError(t, client.GetFile(repo2, commit2.ID, "foo", 0, 0, &buffer))
	require.Equal(t, "foo\n", buffer.String())
	buffer.Reset()
	require.NoError(t, client.GetFile(repo2, commit2.ID, "dir/bar", 0, 0, &buffer))
	require.Equal(t, "bar\n", buffer.String())

	fileInfos, err := client.ListFile(repo2, commit2.ID, "")
	require.NoError(t, err)
	require.Equal(t, 2, len(fileInfos))

	commit3, err := client.StartCommit(repo2, "master")
	require.NoError(t, err)

	// Test the overwrite flag.
	// After this Push operation, all files should still look the same, since
	// the old files were overwritten.
	require.NoError(t, pfssync.Push(client, tmpDir, commit3, true))
	require.NoError(t, client.FinishCommit(repo2, commit3.ID))

	buffer.Reset()
	require.NoError(t, client.GetFile(repo2, commit3.ID, "foo", 0, 0, &buffer))
	require.Equal(t, "foo\n", buffer.String())
	buffer.Reset()
	require.NoError(t, client.GetFile(repo2, commit3.ID, "dir/bar", 0, 0, &buffer))
	require.Equal(t, "bar\n", buffer.String())

	fileInfos, err = client.ListFile(repo2, commit3.ID, "")
	require.NoError(t, err)
	require.Equal(t, 2, len(fileInfos))

	// Test Lazy files
	tmpDir2, err := ioutil.TempDir("/tmp", "pfs")
	require.NoError(t, err)

	puller = pfssync.NewPuller()
	require.NoError(t, puller.Pull(client, tmpDir2, repo1, "master", "", true, false, 2, nil, ""))

	data, err := ioutil.ReadFile(path.Join(tmpDir2, "dir/bar"))
	require.NoError(t, err)
	require.Equal(t, "bar\n", string(data))

	_, err = puller.CleanUp()
	require.NoError(t, err)
}

func TestSyncFile(t *testing.T) {
	client := GetPachClient(t)

	repo := "repo"
	require.NoError(t, client.CreateRepo(repo))

	content1 := generateRandomString(int(pfs.ChunkSize))

	commit1, err := client.StartCommit(repo, "master")
	require.NoError(t, err)
	require.NoError(t, pfssync.PushFile(client, client, &pfs.File{
		Commit: commit1,
		Path:   "file",
	}, strings.NewReader(content1)))
	require.NoError(t, client.FinishCommit(repo, commit1.ID))

	var buffer bytes.Buffer
	require.NoError(t, client.GetFile(repo, commit1.ID, "file", 0, 0, &buffer))
	require.Equal(t, content1, buffer.String())

	content2 := generateRandomString(int(pfs.ChunkSize * 2))

	commit2, err := client.StartCommit(repo, "master")
	require.NoError(t, err)
	require.NoError(t, pfssync.PushFile(client, client, &pfs.File{
		Commit: commit2,
		Path:   "file",
	}, strings.NewReader(content2)))
	require.NoError(t, client.FinishCommit(repo, commit2.ID))

	buffer.Reset()
	require.NoError(t, client.GetFile(repo, commit2.ID, "file", 0, 0, &buffer))
	require.Equal(t, content2, buffer.String())

	content3 := content2 + generateRandomString(int(pfs.ChunkSize))

	commit3, err := client.StartCommit(repo, "master")
	require.NoError(t, err)
	require.NoError(t, pfssync.PushFile(client, client, &pfs.File{
		Commit: commit3,
		Path:   "file",
	}, strings.NewReader(content3)))
	require.NoError(t, client.FinishCommit(repo, commit3.ID))

	buffer.Reset()
	require.NoError(t, client.GetFile(repo, commit3.ID, "file", 0, 0, &buffer))
	require.Equal(t, content3, buffer.String())
}

func TestSyncEmptyDir(t *testing.T) {
	client := GetPachClient(t)

	repo := "repo"
	require.NoError(t, client.CreateRepo(repo))

	commit, err := client.StartCommit(repo, "master")
	require.NoError(t, err)
	require.NoError(t, client.FinishCommit(repo, commit.ID))

	tmpDir, err := ioutil.TempDir("/tmp", "pfs")
	require.NoError(t, err)

	// We want to make sure that Pull creates an empty directory
	// when the path that we are cloning is empty.
	dir := filepath.Join(tmpDir, "tmp")

	puller := pfssync.NewPuller()
	require.NoError(t, puller.Pull(client, dir, repo, commit.ID, "", false, false, 0, nil, ""))
	_, err = os.Stat(dir)
	require.NoError(t, err)
	_, err = puller.CleanUp()
	require.NoError(t, err)
}

func TestFlush(t *testing.T) {
	client := GetPachClient(t)
	require.NoError(t, client.CreateRepo("A"))
	require.NoError(t, client.CreateRepo("B"))
	require.NoError(t, client.CreateBranch("B", "master", "", []*pfs.Branch{pclient.NewBranch("A", "master")}))
	ACommit, err := client.StartCommit("A", "master")
	require.NoError(t, err)
	require.NoError(t, client.FinishCommit("A", "master"))
	require.NoError(t, client.FinishCommit("B", "master"))
	commitInfoIter, err := client.FlushCommit([]*pfs.Commit{pclient.NewCommit("A", ACommit.ID)}, nil)
	require.NoError(t, err)
	commitInfos, err := collectCommitInfos(commitInfoIter)
	require.NoError(t, err)
	require.Equal(t, 1, len(commitInfos))
}

// TestFlush2 implements the following DAG:
// A ─▶ B ─▶ C ─▶ D
func TestFlush2(t *testing.T) {
	client := GetPachClient(t)
	require.NoError(t, client.CreateRepo("A"))
	require.NoError(t, client.CreateRepo("B"))
	require.NoError(t, client.CreateRepo("C"))
	require.NoError(t, client.CreateRepo("D"))
	require.NoError(t, client.CreateBranch("B", "master", "", []*pfs.Branch{pclient.NewBranch("A", "master")}))
	require.NoError(t, client.CreateBranch("C", "master", "", []*pfs.Branch{pclient.NewBranch("B", "master")}))
	require.NoError(t, client.CreateBranch("D", "master", "", []*pfs.Branch{pclient.NewBranch("C", "master")}))
	ACommit, err := client.StartCommit("A", "master")
	require.NoError(t, err)
	require.NoError(t, client.FinishCommit("A", "master"))

	// do the other commits in a goro so we can block for them
	go func() {
		require.NoError(t, client.FinishCommit("B", "master"))
		require.NoError(t, client.FinishCommit("C", "master"))
		require.NoError(t, client.FinishCommit("D", "master"))
	}()

	// Flush ACommit
	commitInfoIter, err := client.FlushCommit([]*pfs.Commit{pclient.NewCommit("A", ACommit.ID)}, nil)
	require.NoError(t, err)
	commitInfos, err := collectCommitInfos(commitInfoIter)
	require.NoError(t, err)
	require.Equal(t, 3, len(commitInfos))

	commitInfoIter, err = client.FlushCommit(
		[]*pfs.Commit{pclient.NewCommit("A", ACommit.ID)},
		[]*pfs.Repo{pclient.NewRepo("C")},
	)
	require.NoError(t, err)
	commitInfos, err = collectCommitInfos(commitInfoIter)
	require.NoError(t, err)
	require.Equal(t, 1, len(commitInfos))
}

// A
//  ╲
//   ◀
//    C
//   ◀
//  ╱
// B
func TestFlush3(t *testing.T) {
	client := GetPachClient(t)
	require.NoError(t, client.CreateRepo("A"))
	require.NoError(t, client.CreateRepo("B"))
	require.NoError(t, client.CreateRepo("C"))

	require.NoError(t, client.CreateBranch("C", "master", "", []*pfs.Branch{pclient.NewBranch("A", "master"), pclient.NewBranch("B", "master")}))

	ACommit, err := client.StartCommit("A", "master")
	require.NoError(t, err)
	require.NoError(t, client.FinishCommit("A", ACommit.ID))
	require.NoError(t, client.FinishCommit("C", "master"))
	BCommit, err := client.StartCommit("B", "master")
	require.NoError(t, err)
	require.NoError(t, client.FinishCommit("B", BCommit.ID))
	require.NoError(t, client.FinishCommit("C", "master"))

	BCommit, err = client.StartCommit("B", "master")
	require.NoError(t, err)
	require.NoError(t, client.FinishCommit("B", BCommit.ID))
	require.NoError(t, client.FinishCommit("C", "master"))

	commitIter, err := client.FlushCommit([]*pfs.Commit{pclient.NewCommit("B", BCommit.ID), pclient.NewCommit("A", ACommit.ID)}, nil)
	require.NoError(t, err)
	commitInfos, err := collectCommitInfos(commitIter)
	require.NoError(t, err)
	require.Equal(t, 1, len(commitInfos))

	require.Equal(t, commitInfos[0].Commit.Repo.Name, "C")
}

func TestFlushCommitWithNoDownstreamRepos(t *testing.T) {
	c := GetPachClient(t)
	repo := "test"
	require.NoError(t, c.CreateRepo(repo))
	commit, err := c.StartCommit(repo, "master")
	require.NoError(t, err)
	require.NoError(t, c.FinishCommit(repo, commit.ID))
	commitIter, err := c.FlushCommit([]*pfs.Commit{pclient.NewCommit(repo, commit.ID)}, nil)
	require.NoError(t, err)
	commitInfos, err := collectCommitInfos(commitIter)
	require.NoError(t, err)
	require.Equal(t, 0, len(commitInfos))
}

func TestFlushOpenCommit(t *testing.T) {

	client := GetPachClient(t)
	require.NoError(t, client.CreateRepo("A"))
	require.NoError(t, client.CreateRepo("B"))
	require.NoError(t, client.CreateBranch("B", "master", "", []*pfs.Branch{pclient.NewBranch("A", "master")}))
	ACommit, err := client.StartCommit("A", "master")
	require.NoError(t, err)

	// do the other commits in a goro so we can block for them
	go func() {
		time.Sleep(5 * time.Second)
		require.NoError(t, client.FinishCommit("A", "master"))
		require.NoError(t, client.FinishCommit("B", "master"))
	}()

	// Flush ACommit
	commitIter, err := client.FlushCommit([]*pfs.Commit{pclient.NewCommit("A", ACommit.ID)}, nil)
	require.NoError(t, err)
	commitInfos, err := collectCommitInfos(commitIter)
	require.NoError(t, err)
	require.Equal(t, 1, len(commitInfos))
}

func TestEmptyFlush(t *testing.T) {

	client := GetPachClient(t)
	commitIter, err := client.FlushCommit(nil, nil)
	require.NoError(t, err)
	_, err = collectCommitInfos(commitIter)
	require.YesError(t, err)
}

func TestFlushNonExistentCommit(t *testing.T) {

	c := GetPachClient(t)
	iter, err := c.FlushCommit([]*pfs.Commit{pclient.NewCommit("fake-repo", "fake-commit")}, nil)
	require.NoError(t, err)
	_, err = collectCommitInfos(iter)
	require.YesError(t, err)
	repo := "FlushNonExistentCommit"
	require.NoError(t, c.CreateRepo(repo))
	_, err = c.FlushCommit([]*pfs.Commit{pclient.NewCommit(repo, "fake-commit")}, nil)
	require.NoError(t, err)
	_, err = collectCommitInfos(iter)
	require.YesError(t, err)
}

func TestPutFileSplit(t *testing.T) {
	if testing.Short() {
		t.Skip("Skipping integration tests in short mode")
	}

	c := GetPachClient(t)
	// create repos
	repo := tu.UniqueString("TestPutFileSplit")
	require.NoError(t, c.CreateRepo(repo))
	commit, err := c.StartCommit(repo, "master")
	require.NoError(t, err)
	_, err = c.PutFileSplit(repo, commit.ID, "none", pfs.Delimiter_NONE, 0, 0, false, strings.NewReader("foo\nbar\nbuz\n"))
	require.NoError(t, err)
	_, err = c.PutFileSplit(repo, commit.ID, "line", pfs.Delimiter_LINE, 0, 0, false, strings.NewReader("foo\nbar\nbuz\n"))
	require.NoError(t, err)
	_, err = c.PutFileSplit(repo, commit.ID, "line", pfs.Delimiter_LINE, 0, 0, false, strings.NewReader("foo\nbar\nbuz\n"))
	require.NoError(t, err)
	_, err = c.PutFileSplit(repo, commit.ID, "line2", pfs.Delimiter_LINE, 2, 0, false, strings.NewReader("foo\nbar\nbuz\nfiz\n"))
	require.NoError(t, err)
	_, err = c.PutFileSplit(repo, commit.ID, "line3", pfs.Delimiter_LINE, 0, 8, false, strings.NewReader("foo\nbar\nbuz\nfiz\n"))
	require.NoError(t, err)
	_, err = c.PutFileSplit(repo, commit.ID, "json", pfs.Delimiter_JSON, 0, 0, false, strings.NewReader("{}{}{}{}{}{}{}{}{}{}"))
	require.NoError(t, err)
	_, err = c.PutFileSplit(repo, commit.ID, "json", pfs.Delimiter_JSON, 0, 0, false, strings.NewReader("{}{}{}{}{}{}{}{}{}{}"))
	require.NoError(t, err)
	_, err = c.PutFileSplit(repo, commit.ID, "json2", pfs.Delimiter_JSON, 2, 0, false, strings.NewReader("{}{}{}{}"))
	require.NoError(t, err)
	_, err = c.PutFileSplit(repo, commit.ID, "json3", pfs.Delimiter_JSON, 0, 4, false, strings.NewReader("{}{}{}{}"))
	require.NoError(t, err)

	files, err := c.ListFile(repo, commit.ID, "line2")
	require.NoError(t, err)
	require.Equal(t, 2, len(files))
	for _, fileInfo := range files {
		require.Equal(t, uint64(8), fileInfo.SizeBytes)
	}

	require.NoError(t, c.FinishCommit(repo, commit.ID))
	commit2, err := c.StartCommit(repo, "master")
	require.NoError(t, err)
	_, err = c.PutFileSplit(repo, commit2.ID, "line", pfs.Delimiter_LINE, 0, 0, false, strings.NewReader("foo\nbar\nbuz\n"))
	require.NoError(t, err)
	_, err = c.PutFileSplit(repo, commit2.ID, "json", pfs.Delimiter_JSON, 0, 0, false, strings.NewReader("{}{}{}{}{}{}{}{}{}{}"))
	require.NoError(t, err)

	files, err = c.ListFile(repo, commit2.ID, "line")
	require.NoError(t, err)
	require.Equal(t, 9, len(files))
	for _, fileInfo := range files {
		require.Equal(t, uint64(4), fileInfo.SizeBytes)
	}

	require.NoError(t, c.FinishCommit(repo, commit2.ID))
	fileInfo, err := c.InspectFile(repo, commit.ID, "none")
	require.NoError(t, err)
	require.Equal(t, pfs.FileType_FILE, fileInfo.FileType)
	files, err = c.ListFile(repo, commit.ID, "line")
	require.NoError(t, err)
	require.Equal(t, 6, len(files))
	for _, fileInfo := range files {
		require.Equal(t, uint64(4), fileInfo.SizeBytes)
	}
	files, err = c.ListFile(repo, commit2.ID, "line")
	require.NoError(t, err)
	require.Equal(t, 9, len(files))
	for _, fileInfo := range files {
		require.Equal(t, uint64(4), fileInfo.SizeBytes)
	}
	files, err = c.ListFile(repo, commit.ID, "line2")
	require.NoError(t, err)
	require.Equal(t, 2, len(files))
	for _, fileInfo := range files {
		require.Equal(t, uint64(8), fileInfo.SizeBytes)
	}
	files, err = c.ListFile(repo, commit.ID, "line3")
	require.NoError(t, err)
	require.Equal(t, 2, len(files))
	for _, fileInfo := range files {
		require.Equal(t, uint64(8), fileInfo.SizeBytes)
	}
	files, err = c.ListFile(repo, commit.ID, "json")
	require.NoError(t, err)
	require.Equal(t, 20, len(files))
	for _, fileInfo := range files {
		require.Equal(t, uint64(2), fileInfo.SizeBytes)
	}
	files, err = c.ListFile(repo, commit2.ID, "json")
	require.NoError(t, err)
	require.Equal(t, 30, len(files))
	for _, fileInfo := range files {
		require.Equal(t, uint64(2), fileInfo.SizeBytes)
	}
	files, err = c.ListFile(repo, commit.ID, "json2")
	require.NoError(t, err)
	require.Equal(t, 2, len(files))
	for _, fileInfo := range files {
		require.Equal(t, uint64(4), fileInfo.SizeBytes)
	}
	files, err = c.ListFile(repo, commit.ID, "json3")
	require.NoError(t, err)
	require.Equal(t, 2, len(files))
	for _, fileInfo := range files {
		require.Equal(t, uint64(4), fileInfo.SizeBytes)
	}
}

func TestPutFileSplitBig(t *testing.T) {
	if testing.Short() {
		t.Skip("Skipping integration tests in short mode")
	}

	c := GetPachClient(t)
	// create repos
	repo := tu.UniqueString("TestPutFileSplitBig")
	require.NoError(t, c.CreateRepo(repo))
	commit, err := c.StartCommit(repo, "master")
	require.NoError(t, err)
	w, err := c.PutFileSplitWriter(repo, commit.ID, "line", pfs.Delimiter_LINE, 0, 0, false)
	require.NoError(t, err)
	for i := 0; i < 1000; i++ {
		_, err = w.Write([]byte("foo\n"))
		require.NoError(t, err)
	}
	require.NoError(t, w.Close())
	require.NoError(t, c.FinishCommit(repo, commit.ID))
	files, err := c.ListFile(repo, commit.ID, "line")
	require.NoError(t, err)
	require.Equal(t, 1000, len(files))
	for _, fileInfo := range files {
		require.Equal(t, uint64(4), fileInfo.SizeBytes)
	}
}

func TestDiff(t *testing.T) {
	if testing.Short() {
		t.Skip("Skipping integration tests in short mode")
	}

	c := GetPachClient(t)
	repo := tu.UniqueString("TestDiff")
	require.NoError(t, c.CreateRepo(repo))

	// Write foo
	_, err := c.StartCommit(repo, "master")
	require.NoError(t, err)
	_, err = c.PutFile(repo, "master", "foo", strings.NewReader("foo\n"))
	require.NoError(t, err)

	newFiles, oldFiles, err := c.DiffFile(repo, "master", "", "", "", "", false)
	require.NoError(t, err)
	require.Equal(t, 1, len(newFiles))
	require.Equal(t, "foo", newFiles[0].File.Path)
	require.Equal(t, 0, len(oldFiles))

	require.NoError(t, c.FinishCommit(repo, "master"))

	newFiles, oldFiles, err = c.DiffFile(repo, "master", "", "", "", "", false)
	require.NoError(t, err)
	require.Equal(t, 1, len(newFiles))
	require.Equal(t, "foo", newFiles[0].File.Path)
	require.Equal(t, 0, len(oldFiles))

	// Change the value of foo
	_, err = c.StartCommit(repo, "master")
	require.NoError(t, err)
	require.NoError(t, c.DeleteFile(repo, "master", "foo"))
	_, err = c.PutFile(repo, "master", "foo", strings.NewReader("not foo\n"))
	require.NoError(t, err)

	newFiles, oldFiles, err = c.DiffFile(repo, "master", "", "", "", "", false)
	require.NoError(t, err)
	require.Equal(t, 1, len(newFiles))
	require.Equal(t, "foo", newFiles[0].File.Path)
	require.Equal(t, 1, len(oldFiles))
	require.Equal(t, "foo", oldFiles[0].File.Path)

	require.NoError(t, c.FinishCommit(repo, "master"))

	newFiles, oldFiles, err = c.DiffFile(repo, "master", "", "", "", "", false)
	require.NoError(t, err)
	require.Equal(t, 1, len(newFiles))
	require.Equal(t, "foo", newFiles[0].File.Path)
	require.Equal(t, 1, len(oldFiles))
	require.Equal(t, "foo", oldFiles[0].File.Path)

	// Write bar
	_, err = c.StartCommit(repo, "master")
	require.NoError(t, err)
	_, err = c.PutFile(repo, "master", "bar", strings.NewReader("bar\n"))
	require.NoError(t, err)

	newFiles, oldFiles, err = c.DiffFile(repo, "master", "", "", "", "", false)
	require.NoError(t, err)
	require.Equal(t, 1, len(newFiles))
	require.Equal(t, "bar", newFiles[0].File.Path)
	require.Equal(t, 0, len(oldFiles))

	require.NoError(t, c.FinishCommit(repo, "master"))

	newFiles, oldFiles, err = c.DiffFile(repo, "master", "", "", "", "", false)
	require.NoError(t, err)
	require.Equal(t, 1, len(newFiles))
	require.Equal(t, "bar", newFiles[0].File.Path)
	require.Equal(t, 0, len(oldFiles))

	// Delete bar
	_, err = c.StartCommit(repo, "master")
	require.NoError(t, err)
	require.NoError(t, c.DeleteFile(repo, "master", "bar"))

	newFiles, oldFiles, err = c.DiffFile(repo, "master", "", "", "", "", false)
	require.NoError(t, err)
	require.Equal(t, 0, len(newFiles))
	require.Equal(t, 1, len(oldFiles))
	require.Equal(t, "bar", oldFiles[0].File.Path)

	require.NoError(t, c.FinishCommit(repo, "master"))

	newFiles, oldFiles, err = c.DiffFile(repo, "master", "", "", "", "", false)
	require.NoError(t, err)
	require.Equal(t, 0, len(newFiles))
	require.Equal(t, 1, len(oldFiles))
	require.Equal(t, "bar", oldFiles[0].File.Path)

	// Write dir/fizz and dir/buzz
	_, err = c.StartCommit(repo, "master")
	require.NoError(t, err)
	_, err = c.PutFile(repo, "master", "dir/fizz", strings.NewReader("fizz\n"))
	require.NoError(t, err)
	_, err = c.PutFile(repo, "master", "dir/buzz", strings.NewReader("buzz\n"))
	require.NoError(t, err)

	newFiles, oldFiles, err = c.DiffFile(repo, "master", "", "", "", "", false)
	require.NoError(t, err)
	require.Equal(t, 2, len(newFiles))
	require.Equal(t, 0, len(oldFiles))

	require.NoError(t, c.FinishCommit(repo, "master"))

	newFiles, oldFiles, err = c.DiffFile(repo, "master", "", "", "", "", false)
	require.NoError(t, err)
	require.Equal(t, 2, len(newFiles))
	require.Equal(t, 0, len(oldFiles))

	// Modify dir/fizz
	_, err = c.StartCommit(repo, "master")
	require.NoError(t, err)
	_, err = c.PutFile(repo, "master", "dir/fizz", strings.NewReader("fizz\n"))
	require.NoError(t, err)

	newFiles, oldFiles, err = c.DiffFile(repo, "master", "", "", "", "", false)
	require.NoError(t, err)
	require.Equal(t, 1, len(newFiles))
	require.Equal(t, "dir/fizz", newFiles[0].File.Path)
	require.Equal(t, 1, len(oldFiles))
	require.Equal(t, "dir/fizz", oldFiles[0].File.Path)

	require.NoError(t, c.FinishCommit(repo, "master"))

	newFiles, oldFiles, err = c.DiffFile(repo, "master", "", "", "", "", false)
	require.NoError(t, err)
	require.Equal(t, 1, len(newFiles))
	require.Equal(t, "dir/fizz", newFiles[0].File.Path)
	require.Equal(t, 1, len(oldFiles))
	require.Equal(t, "dir/fizz", oldFiles[0].File.Path)
}

func TestGlob(t *testing.T) {
	if testing.Short() {
		t.Skip("Skipping integration tests in short mode")
	}

	c := GetPachClient(t)
	repo := tu.UniqueString("TestGlob")
	require.NoError(t, c.CreateRepo(repo))

	// Write foo
	numFiles := 100
	_, err := c.StartCommit(repo, "master")
	require.NoError(t, err)
	for i := 0; i < numFiles; i++ {
		_, err = c.PutFile(repo, "master", fmt.Sprintf("file%d", i), strings.NewReader("1"))
		require.NoError(t, err)
		_, err = c.PutFile(repo, "master", fmt.Sprintf("dir1/file%d", i), strings.NewReader("2"))
		require.NoError(t, err)
		_, err = c.PutFile(repo, "master", fmt.Sprintf("dir2/dir3/file%d", i), strings.NewReader("3"))
		require.NoError(t, err)
	}

	fileInfos, err := c.GlobFile(repo, "master", "*")
	require.NoError(t, err)
	require.Equal(t, numFiles+2, len(fileInfos))
	fileInfos, err = c.GlobFile(repo, "master", "file*")
	require.NoError(t, err)
	require.Equal(t, numFiles, len(fileInfos))
	fileInfos, err = c.GlobFile(repo, "master", "dir1/*")
	require.NoError(t, err)
	require.Equal(t, numFiles, len(fileInfos))
	fileInfos, err = c.GlobFile(repo, "master", "dir2/dir3/*")
	require.NoError(t, err)
	require.Equal(t, numFiles, len(fileInfos))
	fileInfos, err = c.GlobFile(repo, "master", "*/*")
	require.NoError(t, err)
	require.Equal(t, numFiles+1, len(fileInfos))

	require.NoError(t, c.FinishCommit(repo, "master"))

	fileInfos, err = c.GlobFile(repo, "master", "*")
	require.NoError(t, err)
	require.Equal(t, numFiles+2, len(fileInfos))
	fileInfos, err = c.GlobFile(repo, "master", "file*")
	require.NoError(t, err)
	require.Equal(t, numFiles, len(fileInfos))
	fileInfos, err = c.GlobFile(repo, "master", "dir1/*")
	require.NoError(t, err)
	require.Equal(t, numFiles, len(fileInfos))
	fileInfos, err = c.GlobFile(repo, "master", "dir2/dir3/*")
	require.NoError(t, err)
	require.Equal(t, numFiles, len(fileInfos))
	fileInfos, err = c.GlobFile(repo, "master", "*/*")
	require.NoError(t, err)
	require.Equal(t, numFiles+1, len(fileInfos))

	// Test file glob
	fileInfos, err = c.ListFile(repo, "master", "*")
	require.NoError(t, err)
	require.Equal(t, numFiles*2+1, len(fileInfos))

	fileInfos, err = c.ListFile(repo, "master", "dir2/dir3/file1?")
	require.NoError(t, err)
	require.Equal(t, 10, len(fileInfos))

	fileInfos, err = c.ListFile(repo, "master", "dir?/*")
	require.NoError(t, err)
	require.Equal(t, numFiles*2, len(fileInfos))

	var output strings.Builder
	err = c.GetFile(repo, "master", "*", 0, 0, &output)
	require.Equal(t, numFiles, len(output.String()))

	output = strings.Builder{}
	err = c.GetFile(repo, "master", "dir2/dir3/file1?", 0, 0, &output)
	require.Equal(t, 10, len(output.String()))

	output = strings.Builder{}
	err = c.GetFile(repo, "master", "**file1?", 0, 0, &output)
	require.Equal(t, 30, len(output.String()))

	output = strings.Builder{}
	err = c.GetFile(repo, "master", "**file1", 0, 0, &output)
	require.True(t, strings.Contains(output.String(), "1"))
	require.True(t, strings.Contains(output.String(), "2"))
	require.True(t, strings.Contains(output.String(), "3"))

	output = strings.Builder{}
	err = c.GetFile(repo, "master", "**file1", 1, 1, &output)
	match, err := regexp.Match("[123]", []byte(output.String()))
	require.NoError(t, err)
	require.True(t, match)

	output = strings.Builder{}
	err = c.GetFile(repo, "master", "dir?", 0, 0, &output)
	require.YesError(t, err)

	output = strings.Builder{}
	err = c.GetFile(repo, "master", "", 0, 0, &output)
	require.YesError(t, err)

	output = strings.Builder{}
	err = c.GetFile(repo, "master", "garbage", 0, 0, &output)
	require.YesError(t, err)

	_, err = c.StartCommit(repo, "master")
	require.NoError(t, err)

	err = c.DeleteFile(repo, "master", "dir2/dir3/*")
	require.NoError(t, err)
	fileInfos, err = c.GlobFile(repo, "master", "**")
	require.NoError(t, err)
	require.Equal(t, numFiles*2+3, len(fileInfos))
	err = c.DeleteFile(repo, "master", "dir?/*")
	require.NoError(t, err)
	fileInfos, err = c.GlobFile(repo, "master", "**")
	require.NoError(t, err)
	require.Equal(t, numFiles+2, len(fileInfos))
	err = c.DeleteFile(repo, "master", "/")
	require.NoError(t, err)
	fileInfos, err = c.GlobFile(repo, "master", "**")
	require.NoError(t, err)
	require.Equal(t, 0, len(fileInfos))

	require.NoError(t, c.FinishCommit(repo, "master"))

	fileInfos, err = c.GlobFile(repo, "master", "**")
	require.NoError(t, err)
	require.Equal(t, 0, len(fileInfos))
}

func TestApplyWriteOrder(t *testing.T) {
	if testing.Short() {
		t.Skip("Skipping integration tests in short mode")
	}

	c := GetPachClient(t)
	repo := tu.UniqueString("TestApplyWriteOrder")
	require.NoError(t, c.CreateRepo(repo))

	// Test that fails when records are applied in lexicographic order
	// rather than mod revision order.
	_, err := c.StartCommit(repo, "master")
	require.NoError(t, err)
	_, err = c.PutFile(repo, "master", "/file", strings.NewReader(""))
	require.NoError(t, err)
	err = c.DeleteFile(repo, "master", "/")
	require.NoError(t, err)
	require.NoError(t, c.FinishCommit(repo, "master"))
	fileInfos, err := c.GlobFile(repo, "master", "**")
	require.NoError(t, err)
	require.Equal(t, 0, len(fileInfos))
}

func TestOverwrite(t *testing.T) {
	if testing.Short() {
		t.Skip("Skipping integration tests in short mode")
	}

	c := GetPachClient(t)
	repo := tu.UniqueString("TestGlob")
	require.NoError(t, c.CreateRepo(repo))

	// Write foo
	_, err := c.StartCommit(repo, "master")
	require.NoError(t, err)
	_, err = c.PutFile(repo, "master", "file1", strings.NewReader("foo"))
	_, err = c.PutFileSplit(repo, "master", "file2", pfs.Delimiter_LINE, 0, 0, false, strings.NewReader("foo\nbar\nbuz\n"))
	require.NoError(t, err)
	_, err = c.PutFileSplit(repo, "master", "file3", pfs.Delimiter_LINE, 0, 0, false, strings.NewReader("foo\nbar\nbuz\n"))
	require.NoError(t, err)
	require.NoError(t, c.FinishCommit(repo, "master"))
	_, err = c.StartCommit(repo, "master")
	require.NoError(t, err)
	_, err = c.PutFileOverwrite(repo, "master", "file1", strings.NewReader("bar"), 0)
	require.NoError(t, err)
	_, err = c.PutFileOverwrite(repo, "master", "file2", strings.NewReader("buzz"), 0)
	require.NoError(t, err)
	_, err = c.PutFileSplit(repo, "master", "file3", pfs.Delimiter_LINE, 0, 0, true, strings.NewReader("0\n1\n2\n"))
	require.NoError(t, err)
	require.NoError(t, c.FinishCommit(repo, "master"))
	var buffer bytes.Buffer
	require.NoError(t, c.GetFile(repo, "master", "file1", 0, 0, &buffer))
	require.Equal(t, "bar", buffer.String())
	buffer.Reset()
	require.NoError(t, c.GetFile(repo, "master", "file2", 0, 0, &buffer))
	require.Equal(t, "buzz", buffer.String())
	fileInfos, err := c.ListFile(repo, "master", "file3")
	require.NoError(t, err)
	require.Equal(t, 3, len(fileInfos))
	for i := 0; i < 3; i++ {
		buffer.Reset()
		require.NoError(t, c.GetFile(repo, "master", fmt.Sprintf("file3/%016x", i), 0, 0, &buffer))
		require.Equal(t, fmt.Sprintf("%d\n", i), buffer.String())
	}
}

func TestCopyFile(t *testing.T) {
	if testing.Short() {
		t.Skip("Skipping integration tests in short mode")
	}

	c := GetPachClient(t)
	repo := tu.UniqueString("TestCopyFile")
	require.NoError(t, c.CreateRepo(repo))
	_, err := c.StartCommit(repo, "master")
	require.NoError(t, err)
	numFiles := 5
	for i := 0; i < numFiles; i++ {
		_, err = c.PutFile(repo, "master", fmt.Sprintf("files/%d", i), strings.NewReader(fmt.Sprintf("foo %d\n", i)))
		require.NoError(t, err)
	}
	require.NoError(t, c.FinishCommit(repo, "master"))
	_, err = c.StartCommit(repo, "other")
	require.NoError(t, err)
	require.NoError(t, c.CopyFile(repo, "master", "files", repo, "other", "files", false))
	require.NoError(t, c.CopyFile(repo, "master", "files/0", repo, "other", "file0", false))
	require.NoError(t, c.FinishCommit(repo, "other"))
	for i := 0; i < numFiles; i++ {
		var b bytes.Buffer
		require.NoError(t, c.GetFile(repo, "other", fmt.Sprintf("files/%d", i), 0, 0, &b))
		require.Equal(t, fmt.Sprintf("foo %d\n", i), b.String())
	}
	var b bytes.Buffer
	require.NoError(t, c.GetFile(repo, "other", "file0", 0, 0, &b))
	require.Equal(t, "foo 0\n", b.String())
	_, err = c.StartCommit(repo, "other")
	require.NoError(t, c.CopyFile(repo, "other", "files/0", repo, "other", "files", true))
	require.NoError(t, c.FinishCommit(repo, "other"))
	b.Reset()
	require.NoError(t, c.GetFile(repo, "other", "files", 0, 0, &b))
	require.Equal(t, "foo 0\n", b.String())
}

func TestBuildCommit(t *testing.T) {
	if testing.Short() {
		t.Skip("Skipping integration tests in short mode")
	}

	c := GetPachClient(t)
	repo := tu.UniqueString("TestBuildCommit")
	require.NoError(t, c.CreateRepo(repo))

	tree1 := hashtree.NewHashTree()
	fooObj, fooSize, err := c.PutObject(strings.NewReader("foo\n"))
	require.NoError(t, err)
	require.NoError(t, tree1.PutFile("foo", []*pfs.Object{fooObj}, fooSize))
	tree1Finish, err := tree1.Finish()
	require.NoError(t, err)
	serialized, err := hashtree.Serialize(tree1Finish)
	require.NoError(t, err)
	tree1Obj, _, err := c.PutObject(bytes.NewReader(serialized))
	_, err = c.BuildCommit(repo, "master", "", tree1Obj.Hash)
	require.NoError(t, err)
	repoInfo, err := c.InspectRepo(repo)
	require.NoError(t, err)
	require.Equal(t, uint64(fooSize), repoInfo.SizeBytes)
	commitInfo, err := c.InspectCommit(repo, "master")
	require.NoError(t, err)
	require.Equal(t, uint64(fooSize), commitInfo.SizeBytes)

	barObj, barSize, err := c.PutObject(strings.NewReader("bar\n"))
	require.NoError(t, err)
	require.NoError(t, tree1.PutFile("bar", []*pfs.Object{barObj}, barSize))
	tree2Finish, err := tree1.Finish()
	require.NoError(t, err)
	serialized, err = hashtree.Serialize(tree2Finish)
	require.NoError(t, err)
	tree2Obj, _, err := c.PutObject(bytes.NewReader(serialized))
	_, err = c.BuildCommit(repo, "master", "", tree2Obj.Hash)
	require.NoError(t, err)
	repoInfo, err = c.InspectRepo(repo)
	require.NoError(t, err)
	require.Equal(t, uint64(fooSize+barSize), repoInfo.SizeBytes)
	commitInfo, err = c.InspectCommit(repo, "master")
	require.NoError(t, err)
	require.Equal(t, uint64(fooSize+barSize), commitInfo.SizeBytes)
}

func TestPropagateCommit(t *testing.T) {
	c := GetPachClient(t)
	repo1 := tu.UniqueString("TestPropagateCommit1")
	require.NoError(t, c.CreateRepo(repo1))
	repo2 := tu.UniqueString("TestPropagateCommit2")
	require.NoError(t, c.CreateRepo(repo2))
	require.NoError(t, c.CreateBranch(repo2, "master", "", []*pfs.Branch{pclient.NewBranch(repo1, "master")}))
	commit, err := c.StartCommit(repo1, "master")
	require.NoError(t, err)
	require.NoError(t, c.FinishCommit(repo1, commit.ID))
	commits, err := c.ListCommitByRepo(repo2)
	require.NoError(t, err)
	require.Equal(t, 1, len(commits))
}

// TestBackfillBranch implements the following DAG:
//
// A ──▶ C
//  ╲   ◀
//   ╲ ╱
//    ╳
//   ╱ ╲
// 	╱   ◀
// B ──▶ D
func TestBackfillBranch(t *testing.T) {
	c := GetPachClient(t)
	require.NoError(t, c.CreateRepo("A"))
	require.NoError(t, c.CreateRepo("B"))
	require.NoError(t, c.CreateRepo("C"))
	require.NoError(t, c.CreateRepo("D"))
	require.NoError(t, c.CreateBranch("C", "master", "", []*pfs.Branch{pclient.NewBranch("A", "master"), pclient.NewBranch("B", "master")}))
	_, err := c.StartCommit("A", "master")
	require.NoError(t, err)
	require.NoError(t, c.FinishCommit("A", "master"))
	require.NoError(t, c.FinishCommit("C", "master"))
	_, err = c.StartCommit("B", "master")
	require.NoError(t, err)
	require.NoError(t, c.FinishCommit("B", "master"))
	require.NoError(t, c.FinishCommit("C", "master"))
	commits, err := c.ListCommitByRepo("C")
	require.NoError(t, err)
	require.Equal(t, 2, len(commits))

	// Create a branch in D, it should receive a single commit for the heads of `A` and `B`.
	require.NoError(t, c.CreateBranch("D", "master", "", []*pfs.Branch{pclient.NewBranch("A", "master"), pclient.NewBranch("B", "master")}))
	commits, err = c.ListCommitByRepo("D")
	require.NoError(t, err)
	require.Equal(t, 1, len(commits))
}

// TestUpdateBranch tests the following DAG:
//
// A ─▶ B ─▶ C
//
// Then updates it to:
//
// A ─▶ B ─▶ C
//      ▲
// D ───╯
//
func TestUpdateBranch(t *testing.T) {
	c := GetPachClient(t)
	require.NoError(t, c.CreateRepo("A"))
	require.NoError(t, c.CreateRepo("B"))
	require.NoError(t, c.CreateRepo("C"))
	require.NoError(t, c.CreateRepo("D"))
	require.NoError(t, c.CreateBranch("B", "master", "", []*pfs.Branch{pclient.NewBranch("A", "master")}))
	require.NoError(t, c.CreateBranch("C", "master", "", []*pfs.Branch{pclient.NewBranch("B", "master")}))
	_, err := c.StartCommit("A", "master")
	require.NoError(t, err)
	require.NoError(t, c.FinishCommit("A", "master"))
	require.NoError(t, c.FinishCommit("B", "master"))
	require.NoError(t, c.FinishCommit("C", "master"))

	_, err = c.StartCommit("D", "master")
	require.NoError(t, err)
	require.NoError(t, c.FinishCommit("D", "master"))

	require.NoError(t, c.CreateBranch("B", "master", "", []*pfs.Branch{pclient.NewBranch("A", "master"), pclient.NewBranch("D", "master")}))
	require.NoError(t, c.FinishCommit("B", "master"))
	require.NoError(t, c.FinishCommit("C", "master"))
	cCommitInfo, err := c.InspectCommit("C", "master")
	require.NoError(t, err)
	require.Equal(t, 3, len(cCommitInfo.Provenance))
}

func TestBranchProvenance(t *testing.T) {
	c := GetPachClient(t)
	tests := [][]struct {
		name       string
		directProv []string
		err        bool
		expectProv map[string][]string
		expectSubv map[string][]string
	}{{
		{name: "A"},
		{name: "B", directProv: []string{"A"}},
		{name: "C", directProv: []string{"B"}},
		{name: "D", directProv: []string{"C", "A"},
			expectProv: map[string][]string{"A": nil, "B": {"A"}, "C": {"B", "A"}, "D": {"A", "B", "C"}},
			expectSubv: map[string][]string{"A": {"B", "C", "D"}, "B": {"C", "D"}, "C": {"D"}, "D": {}}},
		// A ─▶ B ─▶ C ─▶ D
		// ╰─────────────⬏
		{name: "B",
			expectProv: map[string][]string{"A": {}, "B": {}, "C": {"B"}, "D": {"A", "B", "C"}},
			expectSubv: map[string][]string{"A": {"D"}, "B": {"C", "D"}, "C": {"D"}, "D": {}}},
		// A    B ─▶ C ─▶ D
		// ╰─────────────⬏
	}, {
		{name: "A"},
		{name: "B", directProv: []string{"A"}},
		{name: "C", directProv: []string{"A", "B"}},
		{name: "D", directProv: []string{"C"},
			expectProv: map[string][]string{"A": {}, "B": {"A"}, "C": {"A", "B"}, "D": {"A", "B", "C"}},
			expectSubv: map[string][]string{"A": {"B", "C", "D"}, "B": {"C", "D"}, "C": {"D"}, "D": {}}},
		// A ─▶ B ─▶ C ─▶ D
		// ╰────────⬏
		{name: "C", directProv: []string{"B"},
			expectProv: map[string][]string{"A": {}, "B": {"A"}, "C": {"A", "B"}, "D": {"A", "B", "C"}},
			expectSubv: map[string][]string{"A": {"B", "C", "D"}, "B": {"C", "D"}, "C": {"D"}, "D": {}}},
		// A ─▶ B ─▶ C ─▶ D
	}, {
		{name: "A"},
		{name: "B"},
		{name: "C", directProv: []string{"A", "B"}},
		{name: "D", directProv: []string{"C"}},
		{name: "E", directProv: []string{"A", "D"},
			expectProv: map[string][]string{"A": {}, "B": {}, "C": {"A", "B"}, "D": {"A", "B", "C"}, "E": {"A", "B", "C", "D"}},
			expectSubv: map[string][]string{"A": {"C", "D", "E"}, "B": {"C", "D", "E"}, "C": {"D", "E"}, "D": {"E"}, "E": {}}},
		// A    B ─▶ C ─▶ D ─▶ E
		// ├────────⬏          ▲
		// ╰───────────────────╯
		{name: "C", directProv: []string{"B"},
			expectProv: map[string][]string{"A": {}, "B": {}, "C": {"B"}, "D": {"B", "C"}, "E": {"A", "B", "C", "D"}},
			expectSubv: map[string][]string{"A": {"E"}, "B": {"C", "D", "E"}, "C": {"D", "E"}, "D": {"E"}, "E": {}}},
		// A    B ─▶ C ─▶ D ─▶ E
		// ╰──────────────────⬏
	}, {
		{name: "A", directProv: []string{"A"}, err: true},
		{name: "A"},
		{name: "A", directProv: []string{"A"}, err: true},
		{name: "B", directProv: []string{"A"}},
		{name: "A", directProv: []string{"B"}, err: true},
	},
	}
	for i, test := range tests {
		t.Run(fmt.Sprintf("%d", i), func(t *testing.T) {
			repo := tu.UniqueString("repo")
			require.NoError(t, c.CreateRepo(repo))
			for iStep, step := range test {
				var provenance []*pfs.Branch
				for _, branch := range step.directProv {
					provenance = append(provenance, pclient.NewBranch(repo, branch))
				}
				err := c.CreateBranch(repo, step.name, "", provenance)
				if step.err {
					require.YesError(t, err, "%d> CreateBranch(\"%s\", %v)", iStep, step.name, step.directProv)
				} else {
					require.NoError(t, err, "%d> CreateBranch(\"%s\", %v)", iStep, step.name, step.directProv)
				}
				for branch, expectedProv := range step.expectProv {
					bi, err := c.InspectBranch(repo, branch)
					require.NoError(t, err)
					sort.Strings(expectedProv)
					require.Equal(t, len(expectedProv), len(bi.Provenance))
					for _, b := range bi.Provenance {
						i := sort.SearchStrings(expectedProv, b.Name)
						if i >= len(expectedProv) || expectedProv[i] != b.Name {
							t.Fatalf("provenance for %s contains: %s, but should only contain: %v", branch, b.Name, expectedProv)
						}
					}
				}
				for branch, expectedSubv := range step.expectSubv {
					bi, err := c.InspectBranch(repo, branch)
					require.NoError(t, err)
					sort.Strings(expectedSubv)
					require.Equal(t, len(expectedSubv), len(bi.Subvenance))
					for _, b := range bi.Subvenance {
						i := sort.SearchStrings(expectedSubv, b.Name)
						if i >= len(expectedSubv) || expectedSubv[i] != b.Name {
							t.Fatalf("subvenance for %s contains: %s, but should only contain: %v", branch, b.Name, expectedSubv)
						}
					}
				}
			}
		})
	}
	// t.Run("1", func(t *testing.T) {
	// 	c := getPachClient(t)
	// 	require.NoError(t, c.CreateRepo("A"))
	// 	require.NoError(t, c.CreateRepo("B"))
	// 	require.NoError(t, c.CreateRepo("C"))
	// 	require.NoError(t, c.CreateRepo("D"))

	// 	require.NoError(t, c.CreateBranch("B", "master", "", []*pfs.Branch{pclient.NewBranch("A", "master")}))
	// 	require.NoError(t, c.CreateBranch("C", "master", "", []*pfs.Branch{pclient.NewBranch("B", "master")}))
	// 	require.NoError(t, c.CreateBranch("D", "master", "", []*pfs.Branch{pclient.NewBranch("C", "master"), pclient.NewBranch("A", "master")}))

	// 	aMaster, err := c.InspectBranch("A", "master")
	// 	require.NoError(t, err)
	// 	require.Equal(t, 3, len(aMaster.Subvenance))

	// 	cMaster, err := c.InspectBranch("C", "master")
	// 	require.NoError(t, err)
	// 	require.Equal(t, 2, len(cMaster.Provenance))

	// 	dMaster, err := c.InspectBranch("D", "master")
	// 	require.NoError(t, err)
	// 	require.Equal(t, 3, len(dMaster.Provenance))

	// 	require.NoError(t, c.CreateBranch("B", "master", "", nil))

	// 	aMaster, err = c.InspectBranch("A", "master")
	// 	require.NoError(t, err)
	// 	require.Equal(t, 1, len(aMaster.Subvenance))

	// 	cMaster, err = c.InspectBranch("C", "master")
	// 	require.NoError(t, err)
	// 	require.Equal(t, 1, len(cMaster.Provenance))

	// 	dMaster, err = c.InspectBranch("D", "master")
	// 	require.NoError(t, err)
	// 	require.Equal(t, 3, len(dMaster.Provenance))
	// })
	// t.Run("2", func(t *testing.T) {
	// 	c := getPachClient(t)
	// 	require.NoError(t, c.CreateRepo("A"))
	// 	require.NoError(t, c.CreateRepo("B"))
	// 	require.NoError(t, c.CreateRepo("C"))
	// 	require.NoError(t, c.CreateRepo("D"))

	// 	require.NoError(t, c.CreateBranch("B", "master", "", []*pfs.Branch{pclient.NewBranch("A", "master")}))
	// 	require.NoError(t, c.CreateBranch("C", "master", "", []*pfs.Branch{pclient.NewBranch("B", "master"), pclient.NewBranch("A", "master")}))
	// 	require.NoError(t, c.CreateBranch("D", "master", "", []*pfs.Branch{pclient.NewBranch("C", "master")}))
	// })
}

func TestChildCommits(t *testing.T) {
	c := GetPachClient(t)
	require.NoError(t, c.CreateRepo("A"))
	require.NoError(t, c.CreateBranch("A", "master", "", nil))

	// Small helper function wrapping c.InspectCommit, because it's called a lot
	inspect := func(repo, commit string) *pfs.CommitInfo {
		commitInfo, err := c.InspectCommit(repo, commit)
		require.NoError(t, err)
		return commitInfo
	}

	commit1, err := c.StartCommit("A", "master")
	require.NoError(t, err)
	commits, err := c.ListCommit("A", "master", "", 0)
	t.Logf("%v", commits)
	require.NoError(t, c.FinishCommit("A", "master"))

	commit2, err := c.StartCommit("A", "master")
	require.NoError(t, err)

	// Inspect commit 1 and 2
	commit1Info, commit2Info := inspect("A", commit1.ID), inspect("A", commit2.ID)
	require.Equal(t, commit1.ID, commit2Info.ParentCommit.ID)
	require.ElementsEqualUnderFn(t, []string{commit2.ID}, commit1Info.ChildCommits, CommitToID)

	// Delete commit 2 and make sure it's removed from commit1.ChildCommits
	require.NoError(t, c.DeleteCommit("A", commit2.ID))
	commit1Info = inspect("A", commit1.ID)
	require.ElementsEqualUnderFn(t, nil, commit1Info.ChildCommits, CommitToID)

	// Re-create commit2, and create a third commit also extending from commit1.
	// Make sure both appear in commit1.children
	commit2, err = c.StartCommit("A", "master")
	require.NoError(t, err)
	require.NoError(t, c.FinishCommit("A", commit2.ID))
	commit3, err := c.PfsAPIClient.StartCommit(c.Ctx(), &pfs.StartCommitRequest{
		Parent: pclient.NewCommit("A", commit1.ID),
	})
	require.NoError(t, err)
	commit1Info = inspect("A", commit1.ID)
	require.ElementsEqualUnderFn(t, []string{commit2.ID, commit3.ID}, commit1Info.ChildCommits, CommitToID)

	// Delete commit3 and make sure commit1 has the right children
	require.NoError(t, c.DeleteCommit("A", commit3.ID))
	commit1Info = inspect("A", commit1.ID)
	require.ElementsEqualUnderFn(t, []string{commit2.ID}, commit1Info.ChildCommits, CommitToID)

	// Create a downstream branch in the same repo, then commit to "A" and make
	// sure the new HEAD commit is in the parent's children (i.e. test
	// propagateCommit)
	require.NoError(t, c.CreateBranch("A", "out", "", []*pfs.Branch{
		pclient.NewBranch("A", "master"),
	}))
	outCommit1ID := inspect("A", "out").Commit.ID
	commit3, err = c.StartCommit("A", "master")
	require.NoError(t, err)
	c.FinishCommit("A", commit3.ID)
	// Re-inspect outCommit1, which has been updated by StartCommit
	outCommit1, outCommit2 := inspect("A", outCommit1ID), inspect("A", "out")
	require.Equal(t, outCommit1.Commit.ID, outCommit2.ParentCommit.ID)
	require.ElementsEqualUnderFn(t, []string{outCommit2.Commit.ID}, outCommit1.ChildCommits, CommitToID)

	// create a new branch in a different repo and do the same test again
	require.NoError(t, c.CreateRepo("B"))
	require.NoError(t, c.CreateBranch("B", "master", "", []*pfs.Branch{
		pclient.NewBranch("A", "master"),
	}))
	bCommit1ID := inspect("B", "master").Commit.ID
	commit3, err = c.StartCommit("A", "master")
	require.NoError(t, err)
	c.FinishCommit("A", commit3.ID)
	// Re-inspect bCommit1, which has been updated by StartCommit
	bCommit1, bCommit2 := inspect("B", bCommit1ID), inspect("B", "master")
	require.Equal(t, bCommit1.Commit.ID, bCommit2.ParentCommit.ID)
	require.ElementsEqualUnderFn(t, []string{bCommit2.Commit.ID}, bCommit1.ChildCommits, CommitToID)

	// create a new branch in a different repo, then update it so that two commits
	// are generated. Make sure the second commit is in the parent's children
	require.NoError(t, c.CreateRepo("C"))
	require.NoError(t, c.CreateBranch("C", "master", "", []*pfs.Branch{
		pclient.NewBranch("A", "master"),
	}))
	cCommit1ID := inspect("C", "master").Commit.ID // Get new commit's ID
	require.NoError(t, c.CreateBranch("C", "master", "master", []*pfs.Branch{
		pclient.NewBranch("A", "master"),
		pclient.NewBranch("B", "master"),
	}))
	// Re-inspect cCommit1, which has been updated by CreateBranch
	cCommit1, cCommit2 := inspect("C", cCommit1ID), inspect("C", "master")
	require.Equal(t, cCommit1.Commit.ID, cCommit2.ParentCommit.ID)
	require.ElementsEqualUnderFn(t, []string{cCommit2.Commit.ID}, cCommit1.ChildCommits, CommitToID)
}

func TestStartCommitFork(t *testing.T) {
	c := GetPachClient(t)
	require.NoError(t, c.CreateRepo("A"))
	require.NoError(t, c.CreateBranch("A", "master", "", nil))
	commit, err := c.StartCommit("A", "master")
	require.NoError(t, err)
	c.FinishCommit("A", commit.ID)
	commit2, err := c.PfsAPIClient.StartCommit(c.Ctx(), &pfs.StartCommitRequest{
		Branch: "master2",
		Parent: pclient.NewCommit("A", "master"),
	})
	require.NoError(t, err)
	require.NoError(t, c.FinishCommit("A", commit2.ID))

	commits, err := c.ListCommit("A", "master2", "", 0)
	require.NoError(t, err)
	require.ElementsEqualUnderFn(t, []string{commit.ID, commit2.ID}, commits, CommitInfoToID)
}

// TestUpdateBranchNewOutputCommit tests the following corner case:
// A ──▶ C
// B
//
// Becomes:
//
// A  ╭▶ C
// B ─╯
//
// C should create a new output commit to process its unprocessed inputs in B
func TestUpdateBranchNewOutputCommit(t *testing.T) {
	c := GetPachClient(t)
	require.NoError(t, c.CreateRepo("A"))
	require.NoError(t, c.CreateRepo("B"))
	require.NoError(t, c.CreateRepo("C"))
	require.NoError(t, c.CreateBranch("A", "master", "", nil))
	require.NoError(t, c.CreateBranch("B", "master", "", nil))
	require.NoError(t, c.CreateBranch("C", "master", "",
		[]*pfs.Branch{pclient.NewBranch("A", "master")}))

	// Create commits in A and B
	commit, err := c.StartCommit("A", "master")
	require.NoError(t, err)
	c.FinishCommit("A", commit.ID)
	commit, err = c.StartCommit("B", "master")
	require.NoError(t, err)
	c.FinishCommit("A", commit.ID)

	// Check for first output commit in C
	commits, err := c.ListCommit("C", "master", "", 0)
	require.NoError(t, err)
	require.Equal(t, 1, len(commits))

	// Update the provenance of C/master and make sure it creates a new commit
	require.NoError(t, c.CreateBranch("C", "master", "master",
		[]*pfs.Branch{pclient.NewBranch("B", "master")}))
	commits, err = c.ListCommit("C", "master", "", 0)
	require.NoError(t, err)
	require.Equal(t, 2, len(commits))
}

// TestDeleteCommitBigSubvenance deletes a commit that is upstream of a large
// stack of pipeline outputs and makes sure that parenthood and such are handled
// correctly.
// DAG (dots are commits):
//  schema:
//   ...   ─────╮
//              │  pipeline:
//  logs:       ├─▶ .............
//   .......... ╯
// Tests:
//   there are four cases tested here, in this order (b/c easy setup)
// 1. Delete parent commit -> child rewritten to point to a live commit
// 2. Delete branch HEAD   -> output branch rewritten to point to a live commit
// 3. Delete branch HEAD   -> output branch rewritten to point to nil
// 4. Delete parent commit -> child rewritten to point to nil
func TestDeleteCommitBigSubvenance(t *testing.T) {
	c := GetPachClient(t)

	// two input repos, one with many commits (logs), and one with few (schema)
	require.NoError(t, c.CreateRepo("logs"))
	require.NoError(t, c.CreateRepo("schema"))

	// Commit to logs and schema (so that "pipeline" has an initial output commit,
	// and we can check that it updates this initial commit's child appropriately)
	for _, repo := range []string{"schema", "logs"} {
		commit, err := c.StartCommit(repo, "master")
		require.NoError(t, err)
		require.NoError(t, c.FinishCommit(repo, commit.ID))
	}

	// Create an output branch, in "pipeline"
	require.NoError(t, c.CreateRepo("pipeline"))
	require.NoError(t, c.CreateBranch("pipeline", "master", "", []*pfs.Branch{
		pclient.NewBranch("schema", "master"),
		pclient.NewBranch("logs", "master"),
	}))
	commits, err := c.ListCommit("pipeline", "master", "", 0)
	require.NoError(t, err)
	require.Equal(t, 1, len(commits))

	// Case 1
	// - Commit to "schema", creating a second output commit in 'pipeline' (this
	//   is bigSubvCommit)
	// - Commit to "logs" 10 more times, so that the commit to "schema" has 11
	//   commits in its subvenance
	// - Commit to "schema" again creating a 12th commit in 'pipeline'
	// - Delete bigSubvCommit
	// - Now there are 2 output commits in 'pipeline', and the parent of the first
	//   commit is the second commit (makes sure that the first commit's parent is
	//   rewritten back to the last live commit)
	bigSubvCommit, err := c.StartCommit("schema", "master")
	require.NoError(t, err)
	require.NoError(t, c.FinishCommit("schema", bigSubvCommit.ID))
	for i := 0; i < 10; i++ {
		commit, err := c.StartCommit("logs", "master")
		require.NoError(t, err)
		require.NoError(t, c.FinishCommit("logs", commit.ID))
	}
	commit, err := c.StartCommit("schema", "master")
	require.NoError(t, err)
	require.NoError(t, c.FinishCommit("schema", commit.ID))

	// Make sure there are 13 output commits in 'pipeline' to start (one from
	// creation, one from the second 'schema' commit, 10 from the 'logs' commits,
	// and one more from the third 'schema' commit)
	commits, err = c.ListCommit("pipeline", "master", "", 0)
	require.NoError(t, err)
	require.Equal(t, 13, len(commits))

	require.NoError(t, c.DeleteCommit("schema", bigSubvCommit.ID))

	commits, err = c.ListCommit("pipeline", "master", "", 0)
	require.NoError(t, err)
	require.Equal(t, 2, len(commits))
	require.Equal(t, commits[1].Commit.ID, commits[0].ParentCommit.ID)
	require.Equal(t, commits[1].ChildCommits[0].ID, commits[0].Commit.ID)

	// Case 2
	// - reset bigSubvCommit to be the head commit of 'schema/master'
	// - commit to 'logs' 10 more times
	// - delete bigSubvCommit
	// - Now there should be two commits in 'pipeline':
	//   - One started by DeleteCommit (with provenance schema/master and
	//     logs/masterand
	//   - The oldest commit in 'pipeline', from the setup
	// - The second commit is the parent of the first
	//
	// This makes sure that the branch pipeline/master is rewritten back to
	// the last live commit, and that it creates a new output commit when branches
	// have unprocesed HEAD commits
	commits, err = c.ListCommit("schema", "master", "", 0)
	require.NoError(t, err)
	require.Equal(t, 2, len(commits))
	bigSubvCommitInfo, err := c.InspectCommit("schema", "master")
	require.NoError(t, err)
	bigSubvCommit = bigSubvCommitInfo.Commit
	for i := 0; i < 10; i++ {
		commit, err = c.StartCommit("logs", "master")
		require.NoError(t, err)
		require.NoError(t, c.FinishCommit("logs", commit.ID))
	}

	require.NoError(t, c.DeleteCommit("schema", bigSubvCommit.ID))

	commits, err = c.ListCommit("pipeline", "master", "", 0)
	require.NoError(t, err)
	require.Equal(t, 2, len(commits))
	pipelineMaster, err := c.InspectCommit("pipeline", "master")
	require.NoError(t, err)
	require.Equal(t, pipelineMaster.Commit.ID, commits[0].Commit.ID)
	require.Equal(t, pipelineMaster.ParentCommit.ID, commits[1].Commit.ID)

	// Case 3
	// - reset bigSubvCommit to be the head of 'schema/master' (the only commit)
	// - commit to 'logs' 10 more times
	// - delete bigSubvCommit
	// - Now there should be one commit in 'pipeline' (started by DeleteCommit, to
	//   process 'logs/master' alone) and its parent should be nil
	//   (makes sure that the branch pipeline/master is rewritten back to nil)
	// - Further test: delete all commits in schema and logs, and make sure that
	//   'pipeline/master' actually points to nil, as there are no input commits
	commits, err = c.ListCommit("schema", "master", "", 0)
	require.NoError(t, err)
	require.Equal(t, 1, len(commits))
	bigSubvCommit = commits[0].Commit
	// bigSubvCommitInfo, err = c.InspectCommit(schema, "master")
	// require.NoError(t, err)
	// bigSubvCommit = bigSubvCommitInfo.Commit
	for i := 0; i < 10; i++ {
		commit, err = c.StartCommit("logs", "master")
		require.NoError(t, err)
		require.NoError(t, c.FinishCommit("logs", commit.ID))
	}

	require.NoError(t, c.DeleteCommit("schema", bigSubvCommit.ID))

	commits, err = c.ListCommit("pipeline", "master", "", 0)
	require.NoError(t, err)
	require.Equal(t, 1, len(commits))
	pipelineMaster, err = c.InspectCommit("pipeline", "master")
	require.NoError(t, err)
	require.Equal(t, pipelineMaster.Commit.ID, commits[0].Commit.ID)
	require.Nil(t, pipelineMaster.ParentCommit)

	// Delete all input commits--DeleteCommit should reset 'pipeline/master' to
	// nil, and should not create a new output commit this time
	commits, err = c.ListCommit("schema", "master", "", 0)
	require.NoError(t, err)
	for _, commitInfo := range commits {
		require.NoError(t, c.DeleteCommit("schema", commitInfo.Commit.ID))
	}
	commits, err = c.ListCommit("logs", "master", "", 0)
	require.NoError(t, err)
	for _, commitInfo := range commits {
		require.NoError(t, c.DeleteCommit("logs", commitInfo.Commit.ID))
	}
	commits, err = c.ListCommit("pipeline", "master", "", 0)
	require.NoError(t, err)
	require.Equal(t, 0, len(commits))
	pipelineMaster, err = c.InspectCommit("pipeline", "master")
	require.YesError(t, err)
	require.Matches(t, "has no head", err.Error())

	// Case 4
	// - commit to 'schema' and reset bigSubvCommit to be the head
	//   (bigSubvCommit is now the only commit in 'schema/master')
	// - Commit to 'logs' 10 more times
	// - Commit to schema again
	// - Delete bigSubvCommit
	// - Now there should be one commit in 'pipeline', and its parent is nil
	// (makes sure that the the commit is rewritten back to 'nil'
	// schema, logs, and pipeline are now all completely empty again
	commits, err = c.ListCommit("schema", "master", "", 0)
	require.NoError(t, err)
	require.Equal(t, 0, len(commits))
	bigSubvCommit, err = c.StartCommit("schema", "master")
	require.NoError(t, err)
	require.NoError(t, c.FinishCommit("schema", bigSubvCommit.ID))
	for i := 0; i < 10; i++ {
		commit, err = c.StartCommit("logs", "master")
		require.NoError(t, err)
		require.NoError(t, c.FinishCommit("logs", commit.ID))
	}
	commit, err = c.StartCommit("schema", "master")
	require.NoError(t, err)
	require.NoError(t, c.FinishCommit("schema", commit.ID))

	require.NoError(t, c.DeleteCommit("schema", bigSubvCommit.ID))

	commits, err = c.ListCommit("pipeline", "master", "", 0)
	require.NoError(t, err)
	require.Equal(t, 1, len(commits))
	pipelineMaster, err = c.InspectCommit("pipeline", "master")
	require.NoError(t, err)
	require.Nil(t, pipelineMaster.ParentCommit)
}

// TestDeleteCommitMultipleChildrenSingleCommit tests that when you have the
// following commit graph in a repo:
// c   d
//  ↘ ↙
//   b
//   ↓
//   a
//
// and you delete commit 'b', what you end up with is:
//
// c   d
//  ↘ ↙
//   a
func TestDeleteCommitMultipleChildrenSingleCommit(t *testing.T) {
	cli := GetPachClient(t)
	require.NoError(t, cli.CreateRepo("repo"))
	require.NoError(t, cli.CreateBranch("repo", "master", "", nil))

	// Create commits 'a' and 'b'
	a, err := cli.StartCommit("repo", "master")
	require.NoError(t, err)
	require.NoError(t, cli.FinishCommit("repo", a.ID))
	b, err := cli.StartCommit("repo", "master")
	require.NoError(t, err)
	require.NoError(t, cli.FinishCommit("repo", b.ID))

	// Create second branch
	require.NoError(t, cli.CreateBranch("repo", "master2", "master", nil))

	// Create commits 'c' and 'd'
	c, err := cli.StartCommit("repo", "master")
	require.NoError(t, err)
	require.NoError(t, cli.FinishCommit("repo", c.ID))
	d, err := cli.StartCommit("repo", "master2")
	require.NoError(t, err)
	require.NoError(t, cli.FinishCommit("repo", d.ID))

	// Collect info re: a, b, c, and d, and make sure that the parent/child
	// relationships are all correct
	aInfo, err := cli.InspectCommit("repo", a.ID)
	bInfo, err := cli.InspectCommit("repo", b.ID)
	cInfo, err := cli.InspectCommit("repo", c.ID)
	dInfo, err := cli.InspectCommit("repo", d.ID)

	require.Nil(t, aInfo.ParentCommit)
	require.ElementsEqualUnderFn(t, []string{b.ID}, aInfo.ChildCommits, CommitToID)

	require.Equal(t, a.ID, bInfo.ParentCommit.ID)
	require.ElementsEqualUnderFn(t, []string{c.ID, d.ID}, bInfo.ChildCommits, CommitToID)

	require.Equal(t, b.ID, cInfo.ParentCommit.ID)
	require.Equal(t, 0, len(cInfo.ChildCommits))

	require.Equal(t, b.ID, dInfo.ParentCommit.ID)
	require.Equal(t, 0, len(dInfo.ChildCommits))

	// Delete commit 'b'
	cli.DeleteCommit("repo", b.ID)

	// Collect info re: a, c, and d, and make sure that the parent/child
	// relationships are still correct
	aInfo, err = cli.InspectCommit("repo", a.ID)
	cInfo, err = cli.InspectCommit("repo", c.ID)
	dInfo, err = cli.InspectCommit("repo", d.ID)

	require.Nil(t, aInfo.ParentCommit)
	require.ElementsEqualUnderFn(t, []string{c.ID, d.ID}, aInfo.ChildCommits, CommitToID)

	require.Equal(t, a.ID, cInfo.ParentCommit.ID)
	require.Equal(t, 0, len(cInfo.ChildCommits))

	require.Equal(t, a.ID, dInfo.ParentCommit.ID)
	require.Equal(t, 0, len(dInfo.ChildCommits))
}

// TestDeleteCommitMultiLevelChildrenNilParent tests that when you have the
// following commit graph in a repo:
//
//    ↙f
//   c
//   ↓↙e
//   b
//   ↓↙d
//   a
//
// and you delete commits 'a', 'b' and 'c' (in a single call), what you end up
// with is:
//
// d e f
//  ↘↓↙
//  nil
func TestDeleteCommitMultiLevelChildrenNilParent(t *testing.T) {
	cli := GetPachClient(t)
	require.NoError(t, cli.CreateRepo("upstream1"))
	require.NoError(t, cli.CreateRepo("upstream2"))
	// commit to both inputs
	_, err := cli.StartCommit("upstream1", "master")
	require.NoError(t, err)
	require.NoError(t, cli.FinishCommit("upstream1", "master"))
	deleteMeCommit, err := cli.StartCommit("upstream2", "master")
	require.NoError(t, err)
	require.NoError(t, cli.FinishCommit("upstream2", "master"))

	// Create main repo (will have the commit graphs above
	require.NoError(t, cli.CreateRepo("repo"))
	require.NoError(t, cli.CreateBranch("repo", "master", "", []*pfs.Branch{
		pclient.NewBranch("upstream1", "master"),
		pclient.NewBranch("upstream2", "master"),
	}))

	// Create commit 'a'
	aInfo, err := cli.InspectCommit("repo", "master")
	require.NoError(t, err)
	a := aInfo.Commit
	require.NoError(t, cli.FinishCommit("repo", a.ID))

	// Create 'd'
	resp, err := cli.PfsAPIClient.StartCommit(cli.Ctx(), &pfs.StartCommitRequest{
		Parent: pclient.NewCommit("repo", a.ID),
	})
	require.NoError(t, err)
	d := pclient.NewCommit("repo", resp.ID)
	require.NoError(t, cli.FinishCommit("repo", resp.ID))

	// Create 'b'
	// (commit to upstream1, so that a & b have same prov commit in upstream2)
	_, err = cli.StartCommit("upstream1", "master")
	require.NoError(t, err)
	require.NoError(t, cli.FinishCommit("upstream1", "master"))
	bInfo, err := cli.InspectCommit("repo", "master")
	require.NoError(t, err)
	b := bInfo.Commit
	require.NoError(t, cli.FinishCommit("repo", b.ID))

	// Create 'e'
	resp, err = cli.PfsAPIClient.StartCommit(cli.Ctx(), &pfs.StartCommitRequest{
		Parent: pclient.NewCommit("repo", b.ID),
	})
	require.NoError(t, err)
	e := pclient.NewCommit("repo", resp.ID)
	require.NoError(t, cli.FinishCommit("repo", resp.ID))

	// Create 'c'
	// (commit to upstream1, so that a, b & c have same prov commit in upstream2)
	_, err = cli.StartCommit("upstream1", "master")
	require.NoError(t, err)
	require.NoError(t, cli.FinishCommit("upstream1", "master"))
	cInfo, err := cli.InspectCommit("repo", "master")
	require.NoError(t, err)
	c := cInfo.Commit
	require.NoError(t, cli.FinishCommit("repo", c.ID))

	// Create 'f'
	resp, err = cli.PfsAPIClient.StartCommit(cli.Ctx(), &pfs.StartCommitRequest{
		Parent: pclient.NewCommit("repo", c.ID),
	})
	require.NoError(t, err)
	f := pclient.NewCommit("repo", resp.ID)
	require.NoError(t, cli.FinishCommit("repo", resp.ID))

	// Make sure child/parent relationships are as shown in first diagram
	commits, err := cli.ListCommit("repo", "", "", 0)
	require.Equal(t, 6, len(commits))
	aInfo, err = cli.InspectCommit("repo", a.ID)
	require.NoError(t, err)
	bInfo, err = cli.InspectCommit("repo", b.ID)
	require.NoError(t, err)
	cInfo, err = cli.InspectCommit("repo", c.ID)
	require.NoError(t, err)
	dInfo, err := cli.InspectCommit("repo", d.ID)
	require.NoError(t, err)
	eInfo, err := cli.InspectCommit("repo", e.ID)
	require.NoError(t, err)
	fInfo, err := cli.InspectCommit("repo", f.ID)
	require.NoError(t, err)

	require.Nil(t, aInfo.ParentCommit)
	require.Equal(t, a.ID, bInfo.ParentCommit.ID)
	require.Equal(t, a.ID, dInfo.ParentCommit.ID)
	require.Equal(t, b.ID, cInfo.ParentCommit.ID)
	require.Equal(t, b.ID, eInfo.ParentCommit.ID)
	require.Equal(t, c.ID, fInfo.ParentCommit.ID)
	require.ElementsEqualUnderFn(t, []string{b.ID, d.ID}, aInfo.ChildCommits, CommitToID)
	require.ElementsEqualUnderFn(t, []string{c.ID, e.ID}, bInfo.ChildCommits, CommitToID)
	require.ElementsEqualUnderFn(t, []string{f.ID}, cInfo.ChildCommits, CommitToID)
	require.Nil(t, dInfo.ChildCommits)
	require.Nil(t, eInfo.ChildCommits)
	require.Nil(t, fInfo.ChildCommits)

	// Delete commit in upstream2, which deletes b & c
	require.NoError(t, cli.DeleteCommit("upstream2", deleteMeCommit.ID))

	// Re-read commit info to get new parents/children
	dInfo, err = cli.InspectCommit("repo", d.ID)
	require.NoError(t, err)
	eInfo, err = cli.InspectCommit("repo", e.ID)
	require.NoError(t, err)
	fInfo, err = cli.InspectCommit("repo", f.ID)
	require.NoError(t, err)

	// Make sure child/parent relationships are as shown in second diagram
	commits, err = cli.ListCommit("repo", "", "", 0)
	// Delete commit does start an additional output commit, but we're ignoring it
	require.Equal(t, 4, len(commits))
	require.Nil(t, eInfo.ParentCommit)
	require.Nil(t, fInfo.ParentCommit)
	require.Nil(t, dInfo.ChildCommits)
	require.Nil(t, eInfo.ChildCommits)
	require.Nil(t, fInfo.ChildCommits)
}

// Tests that when you have the following commit graph in a *downstream* repo:
//
//    ↙f
//   c
//   ↓↙e
//   b
//   ↓↙d
//   a
//
// and you delete commits 'b' and 'c' (in a single call), what you end up with
// is:
//
// d e f
//  ↘↓↙
//   a
// This makes sure that multiple live children are re-pointed at a live parent
// if appropriate
func TestDeleteCommitMultiLevelChildren(t *testing.T) {
	cli := GetPachClient(t)
	require.NoError(t, cli.CreateRepo("upstream1"))
	require.NoError(t, cli.CreateRepo("upstream2"))
	// commit to both inputs
	_, err := cli.StartCommit("upstream1", "master")
	require.NoError(t, err)
	require.NoError(t, cli.FinishCommit("upstream1", "master"))
	_, err = cli.StartCommit("upstream2", "master")
	require.NoError(t, err)
	require.NoError(t, cli.FinishCommit("upstream2", "master"))

	// Create main repo (will have the commit graphs above
	require.NoError(t, cli.CreateRepo("repo"))
	require.NoError(t, cli.CreateBranch("repo", "master", "", []*pfs.Branch{
		pclient.NewBranch("upstream1", "master"),
		pclient.NewBranch("upstream2", "master"),
	}))

	// Create commit 'a'
	aInfo, err := cli.InspectCommit("repo", "master")
	require.NoError(t, err)
	a := aInfo.Commit
	require.NoError(t, cli.FinishCommit("repo", a.ID))

	// Create 'd'
	resp, err := cli.PfsAPIClient.StartCommit(cli.Ctx(), &pfs.StartCommitRequest{
		Parent: pclient.NewCommit("repo", a.ID),
	})
	require.NoError(t, err)
	d := pclient.NewCommit("repo", resp.ID)
	require.NoError(t, cli.FinishCommit("repo", resp.ID))

	// Create 'b'
	// (a & b have same prov commit in upstream2, so this is the commit that will
	// be deleted, as both b and c are provenant on it)
	deleteMeCommit, err := cli.StartCommit("upstream1", "master")
	require.NoError(t, err)
	require.NoError(t, cli.FinishCommit("upstream1", "master"))
	bInfo, err := cli.InspectCommit("repo", "master")
	require.NoError(t, err)
	b := bInfo.Commit
	require.NoError(t, cli.FinishCommit("repo", b.ID))

	// Create 'e'
	resp, err = cli.PfsAPIClient.StartCommit(cli.Ctx(), &pfs.StartCommitRequest{
		Parent: pclient.NewCommit("repo", b.ID),
	})
	require.NoError(t, err)
	e := pclient.NewCommit("repo", resp.ID)
	require.NoError(t, cli.FinishCommit("repo", resp.ID))

	// Create 'c'
	// (commit to upstream2, so that b & c have same prov commit in upstream1)
	_, err = cli.StartCommit("upstream2", "master")
	require.NoError(t, err)
	require.NoError(t, cli.FinishCommit("upstream2", "master"))
	cInfo, err := cli.InspectCommit("repo", "master")
	require.NoError(t, err)
	c := cInfo.Commit
	require.NoError(t, cli.FinishCommit("repo", c.ID))

	// Create 'f'
	resp, err = cli.PfsAPIClient.StartCommit(cli.Ctx(), &pfs.StartCommitRequest{
		Parent: pclient.NewCommit("repo", c.ID),
	})
	require.NoError(t, err)
	f := pclient.NewCommit("repo", resp.ID)
	require.NoError(t, cli.FinishCommit("repo", resp.ID))

	// Make sure child/parent relationships are as shown in first diagram
	commits, err := cli.ListCommit("repo", "", "", 0)
	require.Equal(t, 6, len(commits))
	aInfo, err = cli.InspectCommit("repo", a.ID)
	require.NoError(t, err)
	bInfo, err = cli.InspectCommit("repo", b.ID)
	require.NoError(t, err)
	cInfo, err = cli.InspectCommit("repo", c.ID)
	require.NoError(t, err)
	dInfo, err := cli.InspectCommit("repo", d.ID)
	require.NoError(t, err)
	eInfo, err := cli.InspectCommit("repo", e.ID)
	require.NoError(t, err)
	fInfo, err := cli.InspectCommit("repo", f.ID)
	require.NoError(t, err)

	require.Nil(t, aInfo.ParentCommit)
	require.Equal(t, a.ID, bInfo.ParentCommit.ID)
	require.Equal(t, a.ID, dInfo.ParentCommit.ID)
	require.Equal(t, b.ID, cInfo.ParentCommit.ID)
	require.Equal(t, b.ID, eInfo.ParentCommit.ID)
	require.Equal(t, c.ID, fInfo.ParentCommit.ID)
	require.ElementsEqualUnderFn(t, []string{b.ID, d.ID}, aInfo.ChildCommits, CommitToID)
	require.ElementsEqualUnderFn(t, []string{c.ID, e.ID}, bInfo.ChildCommits, CommitToID)
	require.ElementsEqualUnderFn(t, []string{f.ID}, cInfo.ChildCommits, CommitToID)
	require.Nil(t, dInfo.ChildCommits)
	require.Nil(t, eInfo.ChildCommits)
	require.Nil(t, fInfo.ChildCommits)

	// Delete second commit in upstream2, which deletes b & c
	require.NoError(t, cli.DeleteCommit("upstream1", deleteMeCommit.ID))

	// Re-read commit info to get new parents/children
	aInfo, err = cli.InspectCommit("repo", a.ID)
	require.NoError(t, err)
	dInfo, err = cli.InspectCommit("repo", d.ID)
	require.NoError(t, err)
	eInfo, err = cli.InspectCommit("repo", e.ID)
	require.NoError(t, err)
	fInfo, err = cli.InspectCommit("repo", f.ID)
	require.NoError(t, err)

	// Make sure child/parent relationships are as shown in second diagram. Note
	// that after 'b' and 'c' are deleted, DeleteCommit creates a new commit:
	// - 'repo/master' points to 'a'
	// - DeleteCommit starts a new output commit to process 'upstream1/master'
	//   and 'upstream2/master'
	// - The new output commit is started in 'repo/master' and is also a child of
	//   'a'
	commits, err = cli.ListCommit("repo", "", "", 0)
	require.Equal(t, 5, len(commits))
	require.Nil(t, aInfo.ParentCommit)
	require.Equal(t, a.ID, dInfo.ParentCommit.ID)
	require.Equal(t, a.ID, eInfo.ParentCommit.ID)
	require.Equal(t, a.ID, fInfo.ParentCommit.ID)
	newCommitInfo, err := cli.InspectCommit("repo", "master")
	require.NoError(t, err)
	require.ElementsEqualUnderFn(t,
		[]string{d.ID, e.ID, f.ID, newCommitInfo.Commit.ID},
		aInfo.ChildCommits, CommitToID)
	require.Nil(t, dInfo.ChildCommits)
	require.Nil(t, eInfo.ChildCommits)
	require.Nil(t, fInfo.ChildCommits)
}

// TestDeleteCommitShrinkSubvRange is like TestDeleteCommitBigSubvenance, but
// instead of deleting commits from "schema", this test deletes them from
// "logs", to make sure that the subvenance of "schema" commits is rewritten
// correctly. As before, there are four cases:
// 1. Subvenance "Lower" is increased
// 2. Subvenance "Upper" is decreased
// 3. Subvenance is not affected, because the deleted commit is between "Lower" and "Upper"
// 4. The entire subvenance range is deleted
func TestDeleteCommitShrinkSubvRange(t *testing.T) {
	c := GetPachClient(t)

	// two input repos, one with many commits (logs), and one with few (schema)
	require.NoError(t, c.CreateRepo("logs"))
	require.NoError(t, c.CreateRepo("schema"))

	// Commit to logs and schema
	logsCommit := make([]*pfs.Commit, 10)
	var err error
	logsCommit[0], err = c.StartCommit("logs", "master")
	require.NoError(t, err)
	require.NoError(t, c.FinishCommit("logs", logsCommit[0].ID))
	schemaCommit, err := c.StartCommit("schema", "master")
	require.NoError(t, err)
	require.NoError(t, c.FinishCommit("schema", schemaCommit.ID))

	// Create an output branch, in "pipeline"
	require.NoError(t, c.CreateRepo("pipeline"))
	require.NoError(t, c.CreateBranch("pipeline", "master", "", []*pfs.Branch{
		pclient.NewBranch("schema", "master"),
		pclient.NewBranch("logs", "master"),
	}))
	commits, err := c.ListCommit("pipeline", "master", "", 0)
	require.NoError(t, err)
	require.Equal(t, 1, len(commits))

	// Commit to "logs" 9 more times, so that the commit to "schema" has 10
	// commits in its subvenance
	for i := 1; i < 10; i++ {
		logsCommit[i], err = c.StartCommit("logs", "master")
		require.NoError(t, err)
		require.NoError(t, c.FinishCommit("logs", logsCommit[i].ID))
	}
	pipelineCommitInfos, err := c.ListCommit("pipeline", "master", "", 0)
	require.Equal(t, 10, len(pipelineCommitInfos))
	pipelineCommit := make([]string, 10)
	for i := range pipelineCommitInfos {
		// ListCommit sorts from newest to oldest, but we want the reverse (0 is
		// oldest, like how logsCommit[0] is the oldest)
		pipelineCommit[9-i] = pipelineCommitInfos[i].Commit.ID
	}
	require.NoError(t, err)
	// Make sure the subvenance of the one commit in "schema" includes all commits
	// in "pipeline"
	schemaCommitInfo, err := c.InspectCommit("schema", schemaCommit.ID)
	require.Equal(t, 1, len(schemaCommitInfo.Subvenance))
	require.Equal(t, pipelineCommit[0], schemaCommitInfo.Subvenance[0].Lower.ID)
	require.Equal(t, pipelineCommit[9], schemaCommitInfo.Subvenance[0].Upper.ID)

	// Case 1
	// - Delete the first commit in "logs" and make sure that the subvenance of
	//   the single commit in "schema" has increased its Lower value
	require.NoError(t, c.DeleteCommit("logs", logsCommit[0].ID))
	schemaCommitInfo, err = c.InspectCommit("schema", schemaCommit.ID)
	require.Equal(t, 1, len(schemaCommitInfo.Subvenance))
	require.Equal(t, pipelineCommit[1], schemaCommitInfo.Subvenance[0].Lower.ID)
	require.Equal(t, pipelineCommit[9], schemaCommitInfo.Subvenance[0].Upper.ID)

	// Case 2
	// - Delete the last commit in "logs" and make sure that the subvenance of
	//   the single commit in "schema" has decreased its Upper value
	require.NoError(t, c.DeleteCommit("logs", logsCommit[9].ID))
	schemaCommitInfo, err = c.InspectCommit("schema", schemaCommit.ID)
	require.Equal(t, 1, len(schemaCommitInfo.Subvenance))
	require.Equal(t, pipelineCommit[1], schemaCommitInfo.Subvenance[0].Lower.ID)
	require.Equal(t, pipelineCommit[8], schemaCommitInfo.Subvenance[0].Upper.ID)

	// Case 3
	// - Delete the middle commit in "logs" and make sure that the subvenance of
	//   the single commit in "schema" hasn't changed
	require.NoError(t, c.DeleteCommit("logs", logsCommit[5].ID))
	schemaCommitInfo, err = c.InspectCommit("schema", schemaCommit.ID)
	require.Equal(t, 1, len(schemaCommitInfo.Subvenance))
	require.Equal(t, pipelineCommit[1], schemaCommitInfo.Subvenance[0].Lower.ID)
	require.Equal(t, pipelineCommit[8], schemaCommitInfo.Subvenance[0].Upper.ID)

	// Case 4
	// - Delete the remaining commits in "logs" and make sure that the subvenance
	//   of the single commit in "schema" has a single, new commit (started by
	//   DeleteCommit), which is only provenant on the commit in "schema"
	for _, i := range []int{1, 2, 3, 4, 6, 7, 8} {
		require.NoError(t, c.DeleteCommit("logs", logsCommit[i].ID))
	}
	schemaCommitInfo, err = c.InspectCommit("schema", schemaCommit.ID)
	require.Equal(t, 1, len(schemaCommitInfo.Subvenance))
	require.Equal(t, schemaCommitInfo.Subvenance[0].Lower.ID,
		schemaCommitInfo.Subvenance[0].Upper.ID)
	outputCommitInfo, err := c.InspectCommit("pipeline", "master")
	require.NoError(t, err)
	require.Equal(t, 1, len(outputCommitInfo.Provenance))
	require.Equal(t, schemaCommit.ID, outputCommitInfo.Provenance[0].ID)
}

func TestCommitState(t *testing.T) {
	c := GetPachClient(t)

	// two input repos, one with many commits (logs), and one with few (schema)
	require.NoError(t, c.CreateRepo("A"))
	require.NoError(t, c.CreateRepo("B"))

	require.NoError(t, c.CreateBranch("B", "master", "", []*pfs.Branch{pclient.NewBranch("A", "master")}))

	// Start a commit on A/master, this will create a non-ready commit on B/master.
	_, err := c.StartCommit("A", "master")
	require.NoError(t, err)

	ctx, cancel := context.WithTimeout(context.Background(), time.Second*10)
	defer cancel()
	_, err = c.PfsAPIClient.InspectCommit(ctx, &pfs.InspectCommitRequest{
		Commit:     pclient.NewCommit("B", "master"),
		BlockState: pfs.CommitState_READY,
	})
	require.YesError(t, err)

	// Finish the commit on A/master, that will make the B/master ready.
	require.NoError(t, c.FinishCommit("A", "master"))

	ctx, cancel = context.WithTimeout(context.Background(), time.Second*10)
	defer cancel()
	_, err = c.PfsAPIClient.InspectCommit(ctx, &pfs.InspectCommitRequest{
		Commit:     pclient.NewCommit("B", "master"),
		BlockState: pfs.CommitState_READY,
	})
	require.NoError(t, err)

	// Create a new branch C/master with A/master as provenance. It should start out ready.
	require.NoError(t, c.CreateRepo("C"))
	require.NoError(t, c.CreateBranch("C", "master", "", []*pfs.Branch{pclient.NewBranch("A", "master")}))

	ctx, cancel = context.WithTimeout(context.Background(), time.Second*10)
	defer cancel()
	_, err = c.PfsAPIClient.InspectCommit(ctx, &pfs.InspectCommitRequest{
		Commit:     pclient.NewCommit("C", "master"),
		BlockState: pfs.CommitState_READY,
	})
	require.NoError(t, err)
}

func TestSubscribeStates(t *testing.T) {
	c := GetPachClient(t)

	require.NoError(t, c.CreateRepo("A"))
	require.NoError(t, c.CreateRepo("B"))
	require.NoError(t, c.CreateRepo("C"))

	require.NoError(t, c.CreateBranch("B", "master", "", []*pfs.Branch{pclient.NewBranch("A", "master")}))
	require.NoError(t, c.CreateBranch("C", "master", "", []*pfs.Branch{pclient.NewBranch("B", "master")}))

	ctx, cancel := context.WithCancel(c.Ctx())
	defer cancel()
	c = c.WithCtx(ctx)

	var readyCommits int64
	go func() {
		c.SubscribeCommitF("B", "master", "", pfs.CommitState_READY, func(ci *pfs.CommitInfo) error {
			atomic.AddInt64(&readyCommits, 1)
			return nil
		})
	}()
	go func() {
		c.SubscribeCommitF("C", "master", "", pfs.CommitState_READY, func(ci *pfs.CommitInfo) error {
			atomic.AddInt64(&readyCommits, 1)
			return nil
		})
	}()
	_, err := c.StartCommit("A", "master")
	require.NoError(t, err)
	require.NoError(t, c.FinishCommit("A", "master"))

	require.NoErrorWithinTRetry(t, time.Second*10, func() error {
		if atomic.LoadInt64(&readyCommits) != 1 {
			return fmt.Errorf("wrong number of ready commits")
		}
		return nil
	})

	require.NoError(t, c.FinishCommit("B", "master"))

	require.NoErrorWithinTRetry(t, time.Second*10, func() error {
		if atomic.LoadInt64(&readyCommits) != 2 {
			return fmt.Errorf("wrong number of ready commits")
		}
		return nil
	})
}

func TestPutFileCommit(t *testing.T) {
	c := GetPachClient(t)

	numFiles := 100
	repo := "repo"
	require.NoError(t, c.CreateRepo(repo))

	var eg errgroup.Group
	for i := 0; i < numFiles; i++ {
		i := i
		eg.Go(func() error {
			_, err := c.PutFile(repo, "master", fmt.Sprintf("%d", i), strings.NewReader(fmt.Sprintf("%d", i)))
			return err
		})
	}
	require.NoError(t, eg.Wait())

	for i := 0; i < numFiles; i++ {
		var b bytes.Buffer
		require.NoError(t, c.GetFile(repo, "master", fmt.Sprintf("%d", i), 0, 0, &b))
		require.Equal(t, fmt.Sprintf("%d", i), b.String())
	}

	bi, err := c.InspectBranch(repo, "master")
	require.NoError(t, err)

	eg = errgroup.Group{}
	for i := 0; i < numFiles; i++ {
		i := i
		eg.Go(func() error {
			return c.CopyFile(repo, bi.Head.ID, fmt.Sprintf("%d", i), repo, "master", fmt.Sprintf("%d", (i+1)%numFiles), true)
		})
	}
	require.NoError(t, eg.Wait())

	for i := 0; i < numFiles; i++ {
		var b bytes.Buffer
		require.NoError(t, c.GetFile(repo, "master", fmt.Sprintf("%d", (i+1)%numFiles), 0, 0, &b))
		require.Equal(t, fmt.Sprintf("%d", i), b.String())
	}

	eg = errgroup.Group{}
	for i := 0; i < numFiles; i++ {
		i := i
		eg.Go(func() error {
			return c.DeleteFile(repo, "master", fmt.Sprintf("%d", i))
		})
	}
	require.NoError(t, eg.Wait())

	fileInfos, err := c.ListFile(repo, "master", "")
	require.NoError(t, err)
	require.Equal(t, 0, len(fileInfos))
}

func TestPutFileCommitNilBranch(t *testing.T) {
	c := GetPachClient(t)
	repo := "repo"
	require.NoError(t, c.CreateRepo(repo))
	require.NoError(t, c.CreateBranch(repo, "master", "", nil))

	_, err := c.PutFile(repo, "master", "file", strings.NewReader("file"))
	require.NoError(t, err)
}

func TestPutFileCommitOverwrite(t *testing.T) {
	c := GetPachClient(t)

	numFiles := 5
	repo := "repo"
	require.NoError(t, c.CreateRepo(repo))

	for i := 0; i < numFiles; i++ {
		_, err := c.PutFileOverwrite(repo, "master", "file", strings.NewReader(fmt.Sprintf("%d", i)), 0)
		require.NoError(t, err)
	}

	var b bytes.Buffer
	require.NoError(t, c.GetFile(repo, "master", "file", 0, 0, &b))
	require.Equal(t, fmt.Sprintf("%d", numFiles-1), b.String())
}

func TestStartCommitOutputBranch(t *testing.T) {
	c := GetPachClient(t)

	require.NoError(t, c.CreateRepo("in"))
	require.NoError(t, c.CreateRepo("out"))
	require.NoError(t, c.CreateBranch("out", "master", "", []*pfs.Branch{pclient.NewBranch("in", "master")}))
	_, err := c.StartCommit("out", "master")
	require.YesError(t, err)
}

<<<<<<< HEAD
func TestReadSizeLimited(t *testing.T) {
	c := GetPachClient(t)
	require.NoError(t, c.CreateRepo("test"))
	_, err := c.PutFile("test", "master", "file", strings.NewReader(strings.Repeat("a", 100*MB)))
	require.NoError(t, err)

	var b bytes.Buffer
	require.NoError(t, c.GetFile("test", "master", "file", 0, 2*MB, &b))
	require.Equal(t, 2*MB, b.Len())

	b.Reset()
	require.NoError(t, c.GetFile("test", "master", "file", 2*MB, 2*MB, &b))
	require.Equal(t, 2*MB, b.Len())
=======
func TestPutFiles(t *testing.T) {
	c := getPachClient(t)
	require.NoError(t, c.CreateRepo("repo"))
	pfclient, err := c.PfsAPIClient.PutFile(context.Background())
	require.NoError(t, err)
	paths := []string{"foo", "bar", "fizz", "buzz"}
	for _, path := range paths {
		require.NoError(t, pfclient.Send(&pfs.PutFileRequest{
			File:  pclient.NewFile("repo", "master", path),
			Value: []byte(path),
		}))
	}
	_, err = pfclient.CloseAndRecv()
	require.NoError(t, err)

	cis, err := c.ListCommit("repo", "", "", 0)
	require.Equal(t, 1, len(cis))

	for _, path := range paths {
		var b bytes.Buffer
		require.NoError(t, c.GetFile("repo", "master", path, 0, 0, &b))
		require.Equal(t, path, b.String())
	}
}

func TestPutFilesURL(t *testing.T) {
	c := getPachClient(t)
	require.NoError(t, c.CreateRepo("repo"))
	pfclient, err := c.PfsAPIClient.PutFile(context.Background())
	require.NoError(t, err)
	paths := []string{"README.md", "CHANGELOG.md", "CONTRIBUTING.md"}
	for _, path := range paths {
		require.NoError(t, pfclient.Send(&pfs.PutFileRequest{
			File: pclient.NewFile("repo", "master", path),
			Url:  fmt.Sprintf("https://raw.githubusercontent.com/pachyderm/pachyderm/master/%s", path),
		}))
	}
	_, err = pfclient.CloseAndRecv()
	require.NoError(t, err)

	cis, err := c.ListCommit("repo", "", "", 0)
	require.Equal(t, 1, len(cis))

	for _, path := range paths {
		fileInfo, err := c.InspectFile("repo", "master", path)
		require.NoError(t, err)
		require.True(t, fileInfo.SizeBytes > 0)
	}
}

func writeObj(t *testing.T, c obj.Client, path, content string) {
	w, err := c.Writer(path)
	require.NoError(t, err)
	defer func() {
		require.NoError(t, w.Close())
	}()
	_, err = w.Write([]byte(content))
	require.NoError(t, err)
}

func TestPutFilesObjURL(t *testing.T) {
	paths := []string{"files/foo", "files/bar", "files/fizz"}
	wd, err := os.Getwd()
	require.NoError(t, err)
	objC, err := obj.NewLocalClient(wd)
	require.NoError(t, err)
	for _, path := range paths {
		writeObj(t, objC, path, path)
	}
	defer func() {
		for _, path := range paths {
			// ignored error, this is just cleanup, not actually part of the test
			objC.Delete(path)
		}
	}()

	c := getPachClient(t)
	require.NoError(t, c.CreateRepo("repo"))
	pfclient, err := c.PfsAPIClient.PutFile(context.Background())
	require.NoError(t, err)
	for _, path := range paths {
		require.NoError(t, pfclient.Send(&pfs.PutFileRequest{
			File: pclient.NewFile("repo", "master", path),
			Url:  fmt.Sprintf("local://%s/%s", wd, path),
		}))
	}
	require.NoError(t, pfclient.Send(&pfs.PutFileRequest{
		File:      pclient.NewFile("repo", "master", "recursive"),
		Url:       fmt.Sprintf("local://%s/files", wd),
		Recursive: true,
	}))
	_, err = pfclient.CloseAndRecv()
	require.NoError(t, err)

	cis, err := c.ListCommit("repo", "", "", 0)
	require.Equal(t, 1, len(cis))

	for _, path := range paths {
		var b bytes.Buffer
		require.NoError(t, c.GetFile("repo", "master", path, 0, 0, &b))
		require.Equal(t, path, b.String())
		b.Reset()
		require.NoError(t, c.GetFile("repo", "master", filepath.Join("recursive", filepath.Base(path)), 0, 0, &b))
		require.Equal(t, path, b.String())
	}
>>>>>>> cae5ab8a
}<|MERGE_RESOLUTION|>--- conflicted
+++ resolved
@@ -4221,7 +4221,6 @@
 	require.YesError(t, err)
 }
 
-<<<<<<< HEAD
 func TestReadSizeLimited(t *testing.T) {
 	c := GetPachClient(t)
 	require.NoError(t, c.CreateRepo("test"))
@@ -4235,9 +4234,10 @@
 	b.Reset()
 	require.NoError(t, c.GetFile("test", "master", "file", 2*MB, 2*MB, &b))
 	require.Equal(t, 2*MB, b.Len())
-=======
+}
+
 func TestPutFiles(t *testing.T) {
-	c := getPachClient(t)
+	c := GetPachClient(t)
 	require.NoError(t, c.CreateRepo("repo"))
 	pfclient, err := c.PfsAPIClient.PutFile(context.Background())
 	require.NoError(t, err)
@@ -4262,7 +4262,7 @@
 }
 
 func TestPutFilesURL(t *testing.T) {
-	c := getPachClient(t)
+	c := GetPachClient(t)
 	require.NoError(t, c.CreateRepo("repo"))
 	pfclient, err := c.PfsAPIClient.PutFile(context.Background())
 	require.NoError(t, err)
@@ -4312,7 +4312,7 @@
 		}
 	}()
 
-	c := getPachClient(t)
+	c := GetPachClient(t)
 	require.NoError(t, c.CreateRepo("repo"))
 	pfclient, err := c.PfsAPIClient.PutFile(context.Background())
 	require.NoError(t, err)
@@ -4341,5 +4341,4 @@
 		require.NoError(t, c.GetFile("repo", "master", filepath.Join("recursive", filepath.Base(path)), 0, 0, &b))
 		require.Equal(t, path, b.String())
 	}
->>>>>>> cae5ab8a
 }