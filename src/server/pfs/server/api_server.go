package server

import (
	"fmt"
	"io"
	"sync"
	"time"

	"github.com/gogo/protobuf/types"
	"github.com/pachyderm/pachyderm/src/client"
	"github.com/pachyderm/pachyderm/src/client/pfs"
	"github.com/pachyderm/pachyderm/src/client/pkg/grpcutil"
	"github.com/pachyderm/pachyderm/src/server/pkg/hashtree"
	"github.com/pachyderm/pachyderm/src/server/pkg/log"
	"github.com/pachyderm/pachyderm/src/server/pkg/serviceenv"

	"github.com/sirupsen/logrus"
	"golang.org/x/net/context"
	"google.golang.org/grpc"
)

var (
	grpcErrorf = grpc.Errorf // needed to get passed govet
)

type apiServer struct {
	log.Logger
	driver *driver

	// env generates clients for pachyderm's downstream services
	env *serviceenv.ServiceEnv
	// pachClientOnce ensures that _pachClient is only initialized once
	pachClientOnce sync.Once
	// pachClient is a cached Pachd client that connects to Pachyderm's object
	// store API and auth API. Instead of accessing it directly, functions should
	// call a.env.GetPachClient()
	_pachClient *client.APIClient
}

func newAPIServer(env *serviceenv.ServiceEnv, etcdPrefix string, treeCache *hashtree.Cache, storageRoot string, memoryRequest int64) (*apiServer, error) {
	d, err := newDriver(env, etcdPrefix, treeCache, storageRoot, memoryRequest)
	if err != nil {
		return nil, err
	}
	s := &apiServer{
		Logger: log.NewLogger("pfs.API"),
		driver: d,
		env:    env,
	}
	go func() { s.env.GetPachClient(context.Background()) }() // Begin dialing connection on startup
	return s, nil
}

func (a *apiServer) CreateRepo(ctx context.Context, request *pfs.CreateRepoRequest) (response *types.Empty, retErr error) {
	func() { a.Log(request, nil, nil, 0) }()
	defer func(start time.Time) { a.Log(request, response, retErr, time.Since(start)) }(time.Now())

	if err := a.driver.createRepo(a.env.GetPachClient(ctx), request.Repo, request.Description, request.Update); err != nil {
		return nil, err
	}
	return &types.Empty{}, nil
}

func (a *apiServer) InspectRepo(ctx context.Context, request *pfs.InspectRepoRequest) (response *pfs.RepoInfo, retErr error) {
	func() { a.Log(request, nil, nil, 0) }()
	defer func(start time.Time) { a.Log(request, response, retErr, time.Since(start)) }(time.Now())

	return a.driver.inspectRepo(a.env.GetPachClient(ctx), request.Repo, true)
}

func (a *apiServer) ListRepo(ctx context.Context, request *pfs.ListRepoRequest) (response *pfs.ListRepoResponse, retErr error) {
	func() { a.Log(request, nil, nil, 0) }()
	defer func(start time.Time) { a.Log(request, response, retErr, time.Since(start)) }(time.Now())

	repoInfos, err := a.driver.listRepo(a.env.GetPachClient(ctx), true)
	return repoInfos, err
}

func (a *apiServer) DeleteRepo(ctx context.Context, request *pfs.DeleteRepoRequest) (response *types.Empty, retErr error) {
	func() { a.Log(request, nil, nil, 0) }()
	defer func(start time.Time) { a.Log(request, response, retErr, time.Since(start)) }(time.Now())

	if request.All {
		if err := a.driver.deleteAll(a.env.GetPachClient(ctx)); err != nil {
			return nil, err
		}
	} else {
		if err := a.driver.deleteRepo(a.env.GetPachClient(ctx), request.Repo, request.Force); err != nil {
			return nil, err
		}
	}

	return &types.Empty{}, nil
}

func (a *apiServer) StartCommit(ctx context.Context, request *pfs.StartCommitRequest) (response *pfs.Commit, retErr error) {
	func() { a.Log(request, nil, nil, 0) }()
	defer func(start time.Time) { a.Log(request, response, retErr, time.Since(start)) }(time.Now())

	commit, err := a.driver.startCommit(a.env.GetPachClient(ctx), request.Parent, request.Branch, request.Provenance, request.Description)
	if err != nil {
		return nil, err
	}
	return commit, nil
}

func (a *apiServer) BuildCommit(ctx context.Context, request *pfs.BuildCommitRequest) (response *pfs.Commit, retErr error) {
	func() { a.Log(request, nil, nil, 0) }()
	defer func(start time.Time) { a.Log(request, response, retErr, time.Since(start)) }(time.Now())

	commit, err := a.driver.buildCommit(a.env.GetPachClient(ctx), request.ID, request.Parent, request.Branch, request.Provenance, request.Tree)
	if err != nil {
		return nil, err
	}
	return commit, nil
}

func (a *apiServer) FinishCommit(ctx context.Context, request *pfs.FinishCommitRequest) (response *types.Empty, retErr error) {
	func() { a.Log(request, nil, nil, 0) }()
	defer func(start time.Time) { a.Log(request, response, retErr, time.Since(start)) }(time.Now())
	if request.Trees != nil {
		if err := a.driver.finishOutputCommit(a.env.GetPachClient(ctx), request.Commit, request.Trees, request.Datums, request.SizeBytes); err != nil {
			return nil, err
		}
	} else if err := a.driver.finishCommit(a.env.GetPachClient(ctx), request.Commit, request.Tree, request.Empty, request.Description); err != nil {
		return nil, err
	}
	return &types.Empty{}, nil
}

func (a *apiServer) InspectCommit(ctx context.Context, request *pfs.InspectCommitRequest) (response *pfs.CommitInfo, retErr error) {
	func() { a.Log(request, nil, nil, 0) }()
	defer func(start time.Time) { a.Log(request, response, retErr, time.Since(start)) }(time.Now())

	return a.driver.inspectCommit(a.env.GetPachClient(ctx), request.Commit, request.BlockState)
}

func (a *apiServer) ListCommit(ctx context.Context, request *pfs.ListCommitRequest) (response *pfs.CommitInfos, retErr error) {
	func() { a.Log(request, nil, nil, 0) }()
	defer func(start time.Time) { a.Log(request, response, retErr, time.Since(start)) }(time.Now())

	commitInfos, err := a.driver.listCommit(a.env.GetPachClient(ctx), request.Repo, request.To, request.From, request.Number)
	if err != nil {
		return nil, err
	}
	return &pfs.CommitInfos{
		CommitInfo: commitInfos,
	}, nil
}

func (a *apiServer) ListCommitStream(req *pfs.ListCommitRequest, respServer pfs.API_ListCommitStreamServer) (retErr error) {
	func() { a.Log(req, nil, nil, 0) }()
	sent := 0
	defer func(start time.Time) {
		a.Log(req, fmt.Sprintf("stream containing %d commits", sent), retErr, time.Since(start))
	}(time.Now())
	return a.driver.listCommitF(a.env.GetPachClient(respServer.Context()), req.Repo, req.To, req.From, req.Number, func(ci *pfs.CommitInfo) error {
		sent++
		return respServer.Send(ci)
	})
}

func (a *apiServer) CreateBranch(ctx context.Context, request *pfs.CreateBranchRequest) (response *types.Empty, retErr error) {
	func() { a.Log(request, nil, nil, 0) }()
	defer func(start time.Time) { a.Log(request, response, retErr, time.Since(start)) }(time.Now())

<<<<<<< HEAD
	err := a.driver.performRequests(a.getPachClient(ctx), []Operation{&CreateBranchOp{request}})

	if err != nil {
=======
	if err := a.driver.createBranch(a.env.GetPachClient(ctx), request.Branch, request.Head, request.Provenance); err != nil {
>>>>>>> b3e06a2d
		return nil, err
	}
	return &types.Empty{}, nil
}

func (a *apiServer) CreateBranches(createBranchesServer pfs.API_CreateBranchesServer) (retErr error) {
	requests := []Operation{}
	defer func(start time.Time) { a.Log(requests, nil, retErr, time.Since(start)) }(time.Now())

	for {
		request, err := createBranchesServer.Recv()
		if err == io.EOF {
			break
		} else if err != nil {
			return err
		}

		func() { a.Log(request, nil, nil, 0) }()
		requests = append(requests, &CreateBranchOp{request})
	}

	client := a.getPachClient(createBranchesServer.Context())
	err := a.driver.performRequests(client, requests)

	if err != nil {
		return err
	}

	createBranchesServer.SendAndClose(&types.Empty{})
	return nil
}

func (a *apiServer) InspectBranch(ctx context.Context, request *pfs.InspectBranchRequest) (response *pfs.BranchInfo, retErr error) {
	func() { a.Log(request, nil, nil, 0) }()
	defer func(start time.Time) { a.Log(request, response, retErr, time.Since(start)) }(time.Now())
	return a.driver.inspectBranch(a.env.GetPachClient(ctx), request.Branch)
}

func (a *apiServer) ListBranch(ctx context.Context, request *pfs.ListBranchRequest) (response *pfs.BranchInfos, retErr error) {
	func() { a.Log(request, nil, nil, 0) }()
	defer func(start time.Time) { a.Log(request, response, retErr, time.Since(start)) }(time.Now())

	branches, err := a.driver.listBranch(a.env.GetPachClient(ctx), request.Repo)
	if err != nil {
		return nil, err
	}
	return &pfs.BranchInfos{BranchInfo: branches}, nil
}

func (a *apiServer) DeleteBranch(ctx context.Context, request *pfs.DeleteBranchRequest) (response *types.Empty, retErr error) {
	func() { a.Log(request, nil, nil, 0) }()
	defer func(start time.Time) { a.Log(request, response, retErr, time.Since(start)) }(time.Now())

	if err := a.driver.deleteBranch(a.env.GetPachClient(ctx), request.Branch, request.Force); err != nil {
		return nil, err
	}
	return &types.Empty{}, nil
}

func (a *apiServer) DeleteCommit(ctx context.Context, request *pfs.DeleteCommitRequest) (response *types.Empty, retErr error) {
	func() { a.Log(request, nil, nil, 0) }()
	defer func(start time.Time) { a.Log(request, response, retErr, time.Since(start)) }(time.Now())

	if err := a.driver.deleteCommit(a.env.GetPachClient(ctx), request.Commit); err != nil {
		return nil, err
	}
	return &types.Empty{}, nil
}

func (a *apiServer) FlushCommit(request *pfs.FlushCommitRequest, stream pfs.API_FlushCommitServer) (retErr error) {
	func() { a.Log(request, nil, nil, 0) }()
	defer func(start time.Time) { a.Log(request, nil, retErr, time.Since(start)) }(time.Now())

	return a.driver.flushCommit(a.env.GetPachClient(stream.Context()), request.Commits, request.ToRepos, stream.Send)
}

func (a *apiServer) SubscribeCommit(request *pfs.SubscribeCommitRequest, stream pfs.API_SubscribeCommitServer) (retErr error) {
	func() { a.Log(request, nil, nil, 0) }()
	defer func(start time.Time) { a.Log(request, nil, retErr, time.Since(start)) }(time.Now())

	return a.driver.subscribeCommit(a.env.GetPachClient(stream.Context()), request.Repo, request.Branch, request.From, request.State, stream.Send)
}

func (a *apiServer) PutFile(putFileServer pfs.API_PutFileServer) (retErr error) {
	s := newPutFileServer(putFileServer)
	r, err := s.Peek()
	if err != nil {
		return err
	}
	request := *r
	request.Value = nil
	func() { a.Log(request, nil, nil, 0) }()
	defer func(start time.Time) { a.Log(request, nil, retErr, time.Since(start)) }(time.Now())
	defer drainFileServer(putFileServer)
	defer func() {
		if err := putFileServer.SendAndClose(&types.Empty{}); err != nil && retErr == nil {
			retErr = err
		}
	}()
	pachClient := a.env.GetPachClient(s.Context())
	return a.driver.putFiles(pachClient, s)
}

func (a *apiServer) CopyFile(ctx context.Context, request *pfs.CopyFileRequest) (response *types.Empty, retErr error) {
	func() { a.Log(request, nil, nil, 0) }()
	defer func(start time.Time) { a.Log(request, response, retErr, time.Since(start)) }(time.Now())
	if err := a.driver.copyFile(a.env.GetPachClient(ctx), request.Src, request.Dst, request.Overwrite); err != nil {
		return nil, err
	}
	return &types.Empty{}, nil
}

func (a *apiServer) GetFile(request *pfs.GetFileRequest, apiGetFileServer pfs.API_GetFileServer) (retErr error) {
	func() { a.Log(request, nil, nil, 0) }()
	defer func(start time.Time) { a.Log(request, nil, retErr, time.Since(start)) }(time.Now())

	file, err := a.driver.getFile(a.env.GetPachClient(apiGetFileServer.Context()), request.File, request.OffsetBytes, request.SizeBytes)
	if err != nil {
		return err
	}
	return grpcutil.WriteToStreamingBytesServer(file, apiGetFileServer)
}

func (a *apiServer) InspectFile(ctx context.Context, request *pfs.InspectFileRequest) (response *pfs.FileInfo, retErr error) {
	func() { a.Log(request, nil, nil, 0) }()
	defer func(start time.Time) { a.Log(request, response, retErr, time.Since(start)) }(time.Now())

	return a.driver.inspectFile(a.env.GetPachClient(ctx), request.File)
}

func (a *apiServer) ListFile(ctx context.Context, request *pfs.ListFileRequest) (response *pfs.FileInfos, retErr error) {
	func() { a.Log(request, nil, nil, 0) }()
	defer func(start time.Time) {
		if response != nil && len(response.FileInfo) > client.MaxListItemsLog {
			logrus.Infof("Response contains %d objects; logging the first %d", len(response.FileInfo), client.MaxListItemsLog)
			a.Log(request, &pfs.FileInfos{FileInfo: response.FileInfo[:client.MaxListItemsLog]}, retErr, time.Since(start))
		} else {
			a.Log(request, response, retErr, time.Since(start))
		}
	}(time.Now())

	var fileInfos []*pfs.FileInfo
	if err := a.driver.listFile(a.env.GetPachClient(ctx), request.File, request.Full, request.History, func(fi *pfs.FileInfo) error {
		fileInfos = append(fileInfos, fi)
		return nil
	}); err != nil {
		return nil, err
	}
	return &pfs.FileInfos{
		FileInfo: fileInfos,
	}, nil
}

func (a *apiServer) ListFileStream(request *pfs.ListFileRequest, respServer pfs.API_ListFileStreamServer) (retErr error) {
	func() { a.Log(request, nil, nil, 0) }()
	var sent int
	defer func(start time.Time) {
		a.Log(request, fmt.Sprintf("response stream with %d objects", sent), retErr, time.Since(start))
	}(time.Now())
	return a.driver.listFile(a.env.GetPachClient(respServer.Context()), request.File, request.Full, request.History, func(fi *pfs.FileInfo) error {
		sent++
		return respServer.Send(fi)
	})
}

func (a *apiServer) WalkFile(request *pfs.WalkFileRequest, server pfs.API_WalkFileServer) (retErr error) {
	func() { a.Log(request, nil, nil, 0) }()
	var sent int
	defer func(start time.Time) {
		a.Log(request, fmt.Sprintf("response stream with %d objects", sent), retErr, time.Since(start))
	}(time.Now())
	return a.driver.walkFile(a.env.GetPachClient(server.Context()), request.File, func(fi *pfs.FileInfo) error {
		sent++
		return server.Send(fi)
	})
}

func (a *apiServer) GlobFile(ctx context.Context, request *pfs.GlobFileRequest) (response *pfs.FileInfos, retErr error) {
	func() { a.Log(request, nil, nil, 0) }()
	defer func(start time.Time) {
		if response != nil && len(response.FileInfo) > client.MaxListItemsLog {
			logrus.Infof("Response contains %d objects; logging the first %d", len(response.FileInfo), client.MaxListItemsLog)
			a.Log(request, &pfs.FileInfos{FileInfo: response.FileInfo[:client.MaxListItemsLog]}, retErr, time.Since(start))
		} else {
			a.Log(request, response, retErr, time.Since(start))
		}
	}(time.Now())

	var fileInfos []*pfs.FileInfo
	if err := a.driver.globFile(a.env.GetPachClient(ctx), request.Commit, request.Pattern, func(fi *pfs.FileInfo) error {
		fileInfos = append(fileInfos, fi)
		return nil
	}); err != nil {
		return nil, err
	}
	return &pfs.FileInfos{
		FileInfo: fileInfos,
	}, nil
}

func (a *apiServer) GlobFileStream(request *pfs.GlobFileRequest, respServer pfs.API_GlobFileStreamServer) (retErr error) {
	func() { a.Log(request, nil, nil, 0) }()
	var sent int
	defer func(start time.Time) {
		a.Log(request, fmt.Sprintf("response stream with %d objects", sent), retErr, time.Since(start))
	}(time.Now())
	return a.driver.globFile(a.env.GetPachClient(respServer.Context()), request.Commit, request.Pattern, func(fi *pfs.FileInfo) error {
		sent++
		return respServer.Send(fi)
	})
}

func (a *apiServer) DiffFile(ctx context.Context, request *pfs.DiffFileRequest) (response *pfs.DiffFileResponse, retErr error) {
	func() { a.Log(request, nil, nil, 0) }()
	defer func(start time.Time) {
		if response != nil && (len(response.NewFiles) > client.MaxListItemsLog || len(response.OldFiles) > client.MaxListItemsLog) {
			logrus.Infof("Response contains too many objects; truncating.")
			a.Log(request, &pfs.DiffFileResponse{
				NewFiles: truncateFiles(response.NewFiles),
				OldFiles: truncateFiles(response.OldFiles),
			}, retErr, time.Since(start))
		} else {
			a.Log(request, response, retErr, time.Since(start))
		}
	}(time.Now())
	newFileInfos, oldFileInfos, err := a.driver.diffFile(a.env.GetPachClient(ctx), request.NewFile, request.OldFile, request.Shallow)
	if err != nil {
		return nil, err
	}
	return &pfs.DiffFileResponse{
		NewFiles: newFileInfos,
		OldFiles: oldFileInfos,
	}, nil
}

func (a *apiServer) DeleteFile(ctx context.Context, request *pfs.DeleteFileRequest) (response *types.Empty, retErr error) {
	func() { a.Log(request, nil, nil, 0) }()
	defer func(start time.Time) { a.Log(request, response, retErr, time.Since(start)) }(time.Now())

	err := a.driver.deleteFile(a.env.GetPachClient(ctx), request.File)
	if err != nil {
		return nil, err
	}
	return &types.Empty{}, nil
}

func (a *apiServer) DeleteAll(ctx context.Context, request *types.Empty) (response *types.Empty, retErr error) {
	func() { a.Log(request, nil, nil, 0) }()
	defer func(start time.Time) { a.Log(request, response, retErr, time.Since(start)) }(time.Now())

	if err := a.driver.deleteAll(a.env.GetPachClient(ctx)); err != nil {
		return nil, err
	}
	return &types.Empty{}, nil
}

func drainFileServer(putFileServer interface {
	Recv() (*pfs.PutFileRequest, error)
}) {
	for {
		if _, err := putFileServer.Recv(); err != nil {
			break
		}
	}
}

func truncateFiles(fileInfos []*pfs.FileInfo) []*pfs.FileInfo {
	if len(fileInfos) > client.MaxListItemsLog {
		return fileInfos[:client.MaxListItemsLog]
	}
	return fileInfos
}<|MERGE_RESOLUTION|>--- conflicted
+++ resolved
@@ -164,13 +164,9 @@
 	func() { a.Log(request, nil, nil, 0) }()
 	defer func(start time.Time) { a.Log(request, response, retErr, time.Since(start)) }(time.Now())
 
-<<<<<<< HEAD
-	err := a.driver.performRequests(a.getPachClient(ctx), []Operation{&CreateBranchOp{request}})
-
-	if err != nil {
-=======
-	if err := a.driver.createBranch(a.env.GetPachClient(ctx), request.Branch, request.Head, request.Provenance); err != nil {
->>>>>>> b3e06a2d
+	err := a.driver.performRequests(a.env.GetPachClient(ctx), []Operation{&CreateBranchOp{request}})
+
+	if err != nil {
 		return nil, err
 	}
 	return &types.Empty{}, nil
@@ -192,7 +188,7 @@
 		requests = append(requests, &CreateBranchOp{request})
 	}
 
-	client := a.getPachClient(createBranchesServer.Context())
+	client := a.env.GetPachClient(createBranchesServer.Context())
 	err := a.driver.performRequests(client, requests)
 
 	if err != nil {
