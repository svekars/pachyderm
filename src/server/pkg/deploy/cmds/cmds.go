package cmds

import (
	"bufio"
	"bytes"
	"encoding/base64"
	"encoding/hex"
	"fmt"
	"io"
	"io/ioutil"
	"math/rand"
	"net/http"
	"net/url"
	"os"
	"path"
	"regexp"
	"sort"
	"strconv"
	"strings"
	"time"

	"github.com/pachyderm/pachyderm/src/client"
	"github.com/pachyderm/pachyderm/src/client/auth"
	"github.com/pachyderm/pachyderm/src/client/enterprise"
	"github.com/pachyderm/pachyderm/src/client/pkg/config"
	"github.com/pachyderm/pachyderm/src/client/pkg/errors"
	"github.com/pachyderm/pachyderm/src/client/pkg/grpcutil"
	"github.com/pachyderm/pachyderm/src/client/pkg/helm"
	"github.com/pachyderm/pachyderm/src/client/version"
	"github.com/pachyderm/pachyderm/src/server/pkg/cmdutil"
	"github.com/pachyderm/pachyderm/src/server/pkg/deploy"
	"github.com/pachyderm/pachyderm/src/server/pkg/deploy/assets"
	"github.com/pachyderm/pachyderm/src/server/pkg/deploy/images"
	_metrics "github.com/pachyderm/pachyderm/src/server/pkg/metrics"
	"github.com/pachyderm/pachyderm/src/server/pkg/obj"
	"github.com/pachyderm/pachyderm/src/server/pkg/serde"

	docker "github.com/fsouza/go-dockerclient"
	log "github.com/sirupsen/logrus"
	"github.com/spf13/cobra"
)

<<<<<<< HEAD
var (
	awsAccessKeyIDRE = regexp.MustCompile("^[A-Z0-9]{20}$")
	awsSecretRE      = regexp.MustCompile("^[A-Za-z0-9/+=]{40}$")
	awsRegionRE      = regexp.MustCompile("^[a-z]{2}(?:-gov)?-[a-z]+-[0-9]$")
)

const (
	defaultDashImage           = "pachyderm/dash:1.9.0"
	defaultJupyterhubHubImage  = "pachyderm/jupyterhub-pachyderm-hub:1.0.0"
	defaultJupyterhubUserImage = "pachyderm/jupyterhub-pachyderm-user:1.0.0"
	jupyterhubChartVersion     = "0.8.2"
	configTemplate             = `
apiVersion: v1
contexts:
- context:
    cluster: "%s"
    user: "%s"
    namespace: "%s"
  name: pachyderm-active-context
current-context: pachyderm-active-context
kind: Config
`
)

func kubectl(stdin io.Reader, context *config.Context, args ...string) error {
	var environ []string = nil
	if context != nil {
		tmpfile, err := ioutil.TempFile("", "transient-kube-config-*.yaml")
		if err != nil {
			return errors.Wrapf(err, "failed to create transient kube config")
		}
		defer os.Remove(tmpfile.Name())
		tmpfile.Write([]byte(fmt.Sprintf(configTemplate, context.ClusterName, context.AuthInfo, context.Namespace)))
		tmpfile.Close()

		kubeconfig := os.Getenv("KUBECONFIG")
		if kubeconfig == "" {
			home, err := os.UserHomeDir()
			if err != nil {
				return errors.Wrapf(err, "failed to discover default kube config: could not get user home directory")
			}
			kubeconfig = path.Join(home, ".kube", "config")
			if _, err = os.Stat(kubeconfig); os.IsNotExist(err) {
				return errors.Wrapf(err, "failed to discover default kube config: %q does not exist", kubeconfig)
			}
		}
		kubeconfig = fmt.Sprintf("%s:%s", kubeconfig, tmpfile.Name())

		// note that this will override `KUBECONFIG` (if it is already defined) in
		// the environment; see examples under
		// https://golang.org/pkg/os/exec/#Command
		environ = os.Environ()
		environ = append(environ, fmt.Sprintf("KUBECONFIG=%s", kubeconfig))

		if stdin == nil {
			stdin = os.Stdin
		}
	}
=======
var defaultDashImage = "pachyderm/dash:0.5.48"
>>>>>>> af7a86a1

	ioObj := cmdutil.IO{
		Stdin:   stdin,
		Stdout:  os.Stdout,
		Stderr:  os.Stderr,
		Environ: environ,
	}

	args = append([]string{"kubectl"}, args...)
	return cmdutil.RunIO(ioObj, args...)
}

// Generates a random secure token, in hex
func generateSecureToken(length int) string {
	b := make([]byte, length)
	if _, err := rand.Read(b); err != nil {
		return ""
	}
	return hex.EncodeToString(b)
}

// Return the appropriate encoder for the given output format.
func encoder(output string, w io.Writer) serde.Encoder {
	if output == "" {
		output = "json"
	} else {
		output = strings.ToLower(output)
	}
	e, err := serde.GetEncoder(output, w,
		serde.WithIndent(2),
		serde.WithOrigName(true),
	)
	if err != nil {
		cmdutil.ErrorAndExit(err.Error())
	}
	return e
}

func kubectlCreate(dryRun bool, manifest []byte, opts *assets.AssetOpts) error {
	if dryRun {
		_, err := os.Stdout.Write(manifest)
		return err
	}
	// we set --validate=false due to https://github.com/kubernetes/kubernetes/issues/53309
	if err := kubectl(bytes.NewReader(manifest), nil, "apply", "-f", "-", "--validate=false", "--namespace", opts.Namespace); err != nil {
		return err
	}

	fmt.Println("\nPachyderm is launching. Check its status with \"kubectl get all\"")
	if opts.DashOnly || !opts.NoDash {
		fmt.Println("Once launched, access the dashboard by running \"pachctl port-forward\"")
	}
	fmt.Println("")

	return nil
}

// findEquivalentContext searches for a context in the existing config that
// references the same cluster as the context passed in. If no such context
// was found, default values are returned instead.
func findEquivalentContext(cfg *config.Config, to *config.Context) (string, *config.Context) {
	// first check the active context
	activeContextName, activeContext, _ := cfg.ActiveContext(false)
	if activeContextName != "" && to.EqualClusterReference(activeContext) {
		return activeContextName, activeContext
	}

	// failing that, search all contexts (sorted by name to be deterministic)
	contextNames := []string{}
	for contextName := range cfg.V2.Contexts {
		contextNames = append(contextNames, contextName)
	}
	sort.Strings(contextNames)
	for _, contextName := range contextNames {
		existingContext := cfg.V2.Contexts[contextName]

		if to.EqualClusterReference(existingContext) {
			return contextName, existingContext
		}
	}

	return "", nil
}

func contextCreate(namePrefix, namespace, serverCert string) error {
	kubeConfig, err := config.RawKubeConfig()
	if err != nil {
		return err
	}
	kubeContext := kubeConfig.Contexts[kubeConfig.CurrentContext]

	clusterName := ""
	authInfo := ""
	if kubeContext != nil {
		clusterName = kubeContext.Cluster
		authInfo = kubeContext.AuthInfo
	}

	cfg, err := config.Read(false)
	if err != nil {
		return err
	}

	newContext := &config.Context{
		Source:      config.ContextSource_IMPORTED,
		ClusterName: clusterName,
		AuthInfo:    authInfo,
		Namespace:   namespace,
		ServerCAs:   serverCert,
	}

	equivalentContextName, equivalentContext := findEquivalentContext(cfg, newContext)
	if equivalentContext != nil {
		cfg.V2.ActiveContext = equivalentContextName
		equivalentContext.Source = newContext.Source
		equivalentContext.ClusterDeploymentID = ""
		equivalentContext.ServerCAs = newContext.ServerCAs
		return cfg.Write()
	}

	// we couldn't find an existing context that is the same as the new one,
	// so we'll have to create it
	newContextName := namePrefix
	if _, ok := cfg.V2.Contexts[newContextName]; ok {
		newContextName = fmt.Sprintf("%s-%s", namePrefix, time.Now().Format("2006-01-02-15-04-05"))
	}

	cfg.V2.Contexts[newContextName] = newContext
	cfg.V2.ActiveContext = newContextName
	return cfg.Write()
}

// containsEmpty is a helper function used for validation (particularly for
// validating that creds arguments aren't empty
func containsEmpty(vals []string) bool {
	for _, val := range vals {
		if val == "" {
			return true
		}
	}
	return false
}

func standardDeployCmds() []*cobra.Command {
	var commands []*cobra.Command
	var opts *assets.AssetOpts

	var dryRun bool
	var outputFormat string
	var namespace string
	var serverCert string
	var blockCacheSize string
	var dashImage string
	var dashOnly bool
	var etcdCPURequest string
	var etcdMemRequest string
	var etcdNodes int
	var etcdStorageClassName string
	var etcdVolume string
	var exposeObjectAPI bool
	var imagePullSecret string
	var localRoles bool
	var logLevel string
	var newStorageLayer bool
	var noDash bool
	var noExposeDockerSocket bool
	var noGuaranteed bool
	var noRBAC bool
	var pachdCPURequest string
	var pachdNonCacheMemRequest string
	var pachdShards int
	var registry string
	var tlsCertKey string
	var uploadConcurrencyLimit int
	var clusterDeploymentID string
	var requireCriticalServersOnly bool
	appendGlobalFlags := func(cmd *cobra.Command) {
		cmd.Flags().IntVar(&pachdShards, "shards", 16, "(rarely set) The maximum number of pachd nodes allowed in the cluster; increasing this number blindly can result in degraded performance.")
		cmd.Flags().IntVar(&etcdNodes, "dynamic-etcd-nodes", 0, "Deploy etcd as a StatefulSet with the given number of pods.  The persistent volumes used by these pods are provisioned dynamically.  Note that StatefulSet is currently a beta kubernetes feature, which might be unavailable in older versions of kubernetes.")
		cmd.Flags().StringVar(&etcdVolume, "static-etcd-volume", "", "Deploy etcd as a ReplicationController with one pod.  The pod uses the given persistent volume.")
		cmd.Flags().StringVar(&etcdStorageClassName, "etcd-storage-class", "", "If set, the name of an existing StorageClass to use for etcd storage. Ignored if --static-etcd-volume is set.")
		cmd.Flags().BoolVar(&dryRun, "dry-run", false, "Don't actually deploy pachyderm to Kubernetes, instead just print the manifest. Note that a pachyderm context will not be created, unless you also use `--create-context`.")
		cmd.Flags().StringVarP(&outputFormat, "output", "o", "json", "Output format. One of: json|yaml")
		cmd.Flags().StringVar(&logLevel, "log-level", "info", "The level of log messages to print options are, from least to most verbose: \"error\", \"info\", \"debug\".")
		cmd.Flags().BoolVar(&dashOnly, "dashboard-only", false, "Only deploy the Pachyderm UI (experimental), without the rest of pachyderm. This is for launching the UI adjacent to an existing Pachyderm cluster. After deployment, run \"pachctl port-forward\" to connect")
		cmd.Flags().BoolVar(&noDash, "no-dashboard", false, "Don't deploy the Pachyderm UI alongside Pachyderm (experimental).")
		cmd.Flags().StringVar(&registry, "registry", "", "The registry to pull images from.")
		cmd.Flags().StringVar(&imagePullSecret, "image-pull-secret", "", "A secret in Kubernetes that's needed to pull from your private registry.")
		cmd.Flags().StringVar(&dashImage, "dash-image", "", "Image URL for pachyderm dashboard")
		cmd.Flags().BoolVar(&noGuaranteed, "no-guaranteed", false, "Don't use guaranteed QoS for etcd and pachd deployments. Turning this on (turning guaranteed QoS off) can lead to more stable local clusters (such as on Minikube), it should normally be used for production clusters.")
		cmd.Flags().BoolVar(&noRBAC, "no-rbac", false, "Don't deploy RBAC roles for Pachyderm. (for k8s versions prior to 1.8)")
		cmd.Flags().BoolVar(&localRoles, "local-roles", false, "Use namespace-local roles instead of cluster roles. Ignored if --no-rbac is set.")
		cmd.Flags().StringVar(&namespace, "namespace", "", "Kubernetes namespace to deploy Pachyderm to.")
		cmd.Flags().BoolVar(&noExposeDockerSocket, "no-expose-docker-socket", false, "Don't expose the Docker socket to worker containers. This limits the privileges of workers which prevents them from automatically setting the container's working dir and user.")
		cmd.Flags().BoolVar(&exposeObjectAPI, "expose-object-api", false, "If set, instruct pachd to serve its object/block API on its public port (not safe with auth enabled, do not set in production).")
		cmd.Flags().StringVar(&tlsCertKey, "tls", "", "string of the form \"<cert path>,<key path>\" of the signed TLS certificate and private key that Pachd should use for TLS authentication (enables TLS-encrypted communication with Pachd)")
		cmd.Flags().BoolVar(&newStorageLayer, "new-storage-layer", false, "(feature flag) Do not set, used for testing.")
		cmd.Flags().IntVar(&uploadConcurrencyLimit, "upload-concurrency-limit", assets.DefaultUploadConcurrencyLimit, "The maximum number of concurrent object storage uploads per Pachd instance.")
		cmd.Flags().StringVar(&clusterDeploymentID, "cluster-deployment-id", "", "Set an ID for the cluster deployment. Defaults to a random value.")
		cmd.Flags().BoolVar(&requireCriticalServersOnly, "require-critical-servers-only", assets.DefaultRequireCriticalServersOnly, "Only require the critical Pachd servers to startup and run without errors.")

		// Flags for setting pachd resource requests. These should rarely be set --
		// only if we get the defaults wrong, or users have an unusual access pattern
		//
		// All of these are empty by default, because the actual default values depend
		// on the backend to which we're. The defaults are set in
		// s/s/pkg/deploy/assets/assets.go
		cmd.Flags().StringVar(&pachdCPURequest,
			"pachd-cpu-request", "", "(rarely set) The size of Pachd's CPU "+
				"request, which we give to Kubernetes. Size is in cores (with partial "+
				"cores allowed and encouraged).")
		cmd.Flags().StringVar(&blockCacheSize, "block-cache-size", "",
			"Size of pachd's in-memory cache for PFS files. Size is specified in "+
				"bytes, with allowed SI suffixes (M, K, G, Mi, Ki, Gi, etc).")
		cmd.Flags().StringVar(&pachdNonCacheMemRequest,
			"pachd-memory-request", "", "(rarely set) The size of PachD's memory "+
				"request in addition to its block cache (set via --block-cache-size). "+
				"Size is in bytes, with SI suffixes (M, K, G, Mi, Ki, Gi, etc).")
		cmd.Flags().StringVar(&etcdCPURequest,
			"etcd-cpu-request", "", "(rarely set) The size of etcd's CPU request, "+
				"which we give to Kubernetes. Size is in cores (with partial cores "+
				"allowed and encouraged).")
		cmd.Flags().StringVar(&etcdMemRequest,
			"etcd-memory-request", "", "(rarely set) The size of etcd's memory "+
				"request. Size is in bytes, with SI suffixes (M, K, G, Mi, Ki, Gi, "+
				"etc).")
	}

	var retries int
	var timeout string
	var uploadACL string
	var reverse bool
	var partSize int64
	var maxUploadParts int
	var disableSSL bool
	var noVerifySSL bool
	appendS3Flags := func(cmd *cobra.Command) {
		cmd.Flags().IntVar(&retries, "retries", obj.DefaultRetries, "(rarely set) Set a custom number of retries for object storage requests.")
		cmd.Flags().StringVar(&timeout, "timeout", obj.DefaultTimeout, "(rarely set) Set a custom timeout for object storage requests.")
		cmd.Flags().StringVar(&uploadACL, "upload-acl", obj.DefaultUploadACL, "(rarely set) Set a custom upload ACL for object storage uploads.")
		cmd.Flags().BoolVar(&reverse, "reverse", obj.DefaultReverse, "(rarely set) Reverse object storage paths.")
		cmd.Flags().Int64Var(&partSize, "part-size", obj.DefaultPartSize, "(rarely set) Set a custom part size for object storage uploads.")
		cmd.Flags().IntVar(&maxUploadParts, "max-upload-parts", obj.DefaultMaxUploadParts, "(rarely set) Set a custom maximum number of upload parts.")
		cmd.Flags().BoolVar(&disableSSL, "disable-ssl", obj.DefaultDisableSSL, "(rarely set) Disable SSL.")
		cmd.Flags().BoolVar(&noVerifySSL, "no-verify-ssl", obj.DefaultNoVerifySSL, "(rarely set) Skip SSL certificate verification (typically used for enabling self-signed certificates).")
	}

	var contextName string
	var createContext bool
	appendContextFlags := func(cmd *cobra.Command) {
		cmd.Flags().StringVarP(&contextName, "context", "c", "", "Name of the context to add to the pachyderm config. If unspecified, a context name will automatically be derived.")
		cmd.Flags().BoolVar(&createContext, "create-context", false, "Create a context, even with `--dry-run`.")
	}

	preRun := cmdutil.Run(func(args []string) error {
		cfg, err := config.Read(false)
		if err != nil {
			log.Warningf("could not read config to check whether cluster metrics "+
				"will be enabled: %v.\n", err)
		}

		if namespace == "" {
			kubeConfig := config.KubeConfig(nil)
			var err error
			namespace, _, err = kubeConfig.Namespace()
			if err != nil {
				log.Warningf("using namespace \"default\" (couldn't load namespace "+
					"from kubernetes config: %v)\n", err)
				namespace = "default"
			}
		}

		dashImage = getDefaultOrLatestDashImage(dashImage, dryRun)
		opts = &assets.AssetOpts{
			FeatureFlags: assets.FeatureFlags{
				NewStorageLayer: newStorageLayer,
			},
			StorageOpts: assets.StorageOpts{
				UploadConcurrencyLimit: uploadConcurrencyLimit,
			},
			PachdShards:                uint64(pachdShards),
			Version:                    version.PrettyPrintVersion(version.Version),
			LogLevel:                   logLevel,
			Metrics:                    cfg == nil || cfg.V2.Metrics,
			PachdCPURequest:            pachdCPURequest,
			PachdNonCacheMemRequest:    pachdNonCacheMemRequest,
			BlockCacheSize:             blockCacheSize,
			EtcdCPURequest:             etcdCPURequest,
			EtcdMemRequest:             etcdMemRequest,
			EtcdNodes:                  etcdNodes,
			EtcdVolume:                 etcdVolume,
			EtcdStorageClassName:       etcdStorageClassName,
			DashOnly:                   dashOnly,
			NoDash:                     noDash,
			DashImage:                  dashImage,
			Registry:                   registry,
			ImagePullSecret:            imagePullSecret,
			NoGuaranteed:               noGuaranteed,
			NoRBAC:                     noRBAC,
			LocalRoles:                 localRoles,
			Namespace:                  namespace,
			NoExposeDockerSocket:       noExposeDockerSocket,
			ExposeObjectAPI:            exposeObjectAPI,
			ClusterDeploymentID:        clusterDeploymentID,
			RequireCriticalServersOnly: requireCriticalServersOnly,
		}
		if tlsCertKey != "" {
			// TODO(msteffen): If either the cert path or the key path contains a
			// comma, this doesn't work
			certKey := strings.Split(tlsCertKey, ",")
			if len(certKey) != 2 {
				return fmt.Errorf("could not split TLS certificate and key correctly; must have two parts but got: %#v", certKey)
			}
			opts.TLS = &assets.TLSOpts{
				ServerCert: certKey[0],
				ServerKey:  certKey[1],
			}

			serverCertBytes, err := ioutil.ReadFile(certKey[0])
			if err != nil {
				return errors.Wrapf(err, "could not read server cert at %q", certKey[0])
			}
			serverCert = base64.StdEncoding.EncodeToString([]byte(serverCertBytes))
		}
		return nil
	})

	var dev bool
	var hostPath string
	deployLocal := &cobra.Command{
		Short:  "Deploy a single-node Pachyderm cluster with local metadata storage.",
		Long:   "Deploy a single-node Pachyderm cluster with local metadata storage.",
		PreRun: preRun,
		Run: cmdutil.RunFixedArgs(0, func(args []string) (retErr error) {
			if !dev {
				start := time.Now()
				startMetricsWait := _metrics.StartReportAndFlushUserAction("Deploy", start)
				defer startMetricsWait()
				defer func() {
					finishMetricsWait := _metrics.FinishReportAndFlushUserAction("Deploy", retErr, start)
					finishMetricsWait()
				}()
			}
			if dev {
				// Use dev build instead of release build
				opts.Version = deploy.DevVersionTag

				// we turn metrics off if this is a dev cluster. The default
				// is set by deploy.PersistentPreRun, below.
				opts.Metrics = false

				// Disable authentication, for tests
				opts.DisableAuthentication = true

				// Serve the Pachyderm object/block API locally, as this is needed by
				// our tests (and authentication is disabled anyway)
				opts.ExposeObjectAPI = true
			}
			var buf bytes.Buffer
			if err := assets.WriteLocalAssets(
				encoder(outputFormat, &buf), opts, hostPath,
			); err != nil {
				return err
			}
			if err := kubectlCreate(dryRun, buf.Bytes(), opts); err != nil {
				return err
			}
			if !dryRun || createContext {
				if contextName == "" {
					contextName = "local"
				}
				if err := contextCreate(contextName, namespace, serverCert); err != nil {
					return err
				}
			}
			return nil
		}),
	}
	appendGlobalFlags(deployLocal)
	appendContextFlags(deployLocal)
	deployLocal.Flags().StringVar(&hostPath, "host-path", "/var/pachyderm", "Location on the host machine where PFS metadata will be stored.")
	deployLocal.Flags().BoolVarP(&dev, "dev", "d", false, "Deploy pachd with local version tags, disable metrics, expose Pachyderm's object/block API, and use an insecure authentication mechanism (do not set on any cluster with sensitive data)")
	commands = append(commands, cmdutil.CreateAlias(deployLocal, "deploy local"))

	deployGoogle := &cobra.Command{
		Use:   "{{alias}} <bucket-name> <disk-size> [<credentials-file>]",
		Short: "Deploy a Pachyderm cluster running on Google Cloud Platform.",
		Long: `Deploy a Pachyderm cluster running on Google Cloud Platform.
  <bucket-name>: A Google Cloud Storage bucket where Pachyderm will store PFS data.
  <disk-size>: Size of Google Compute Engine persistent disks in GB (assumed to all be the same).
  <credentials-file>: A file containing the private key for the account (downloaded from Google Compute Engine).`,
		PreRun: preRun,
		Run: cmdutil.RunBoundedArgs(2, 3, func(args []string) (retErr error) {
			start := time.Now()
			startMetricsWait := _metrics.StartReportAndFlushUserAction("Deploy", start)
			defer startMetricsWait()
			defer func() {
				finishMetricsWait := _metrics.FinishReportAndFlushUserAction("Deploy", retErr, start)
				finishMetricsWait()
			}()
			volumeSize, err := strconv.Atoi(args[1])
			if err != nil {
				return errors.Errorf("volume size needs to be an integer; instead got %v", args[1])
			}
			var buf bytes.Buffer
			opts.BlockCacheSize = "0G" // GCS is fast so we want to disable the block cache. See issue #1650
			var cred string
			if len(args) == 3 {
				credBytes, err := ioutil.ReadFile(args[2])
				if err != nil {
					return errors.Wrapf(err, "error reading creds file %s", args[2])
				}
				cred = string(credBytes)
			}
			bucket := strings.TrimPrefix(args[0], "gs://")
			if err = assets.WriteGoogleAssets(
				encoder(outputFormat, &buf), opts, bucket, cred, volumeSize,
			); err != nil {
				return err
			}
			if err := kubectlCreate(dryRun, buf.Bytes(), opts); err != nil {
				return err
			}
			if !dryRun || createContext {
				if contextName == "" {
					contextName = "gcs"
				}
				if err := contextCreate(contextName, namespace, serverCert); err != nil {
					return err
				}
			}
			return nil
		}),
	}
	appendGlobalFlags(deployGoogle)
	appendContextFlags(deployGoogle)
	commands = append(commands, cmdutil.CreateAlias(deployGoogle, "deploy google"))

	var objectStoreBackend string
	var persistentDiskBackend string
	var secure bool
	var isS3V2 bool
	deployCustom := &cobra.Command{
		Use:   "{{alias}} --persistent-disk <persistent disk backend> --object-store <object store backend> <persistent disk args> <object store args>",
		Short: "Deploy a custom Pachyderm cluster configuration",
		Long: `Deploy a custom Pachyderm cluster configuration.
If <object store backend> is \"s3\", then the arguments are:
    <volumes> <size of volumes (in GB)> <bucket> <id> <secret> <endpoint>`,
		PreRun: preRun,
		Run: cmdutil.RunBoundedArgs(4, 7, func(args []string) (retErr error) {
			start := time.Now()
			startMetricsWait := _metrics.StartReportAndFlushUserAction("Deploy", start)
			defer startMetricsWait()
			defer func() {
				finishMetricsWait := _metrics.FinishReportAndFlushUserAction("Deploy", retErr, start)
				finishMetricsWait()
			}()
			// Setup advanced configuration.
			advancedConfig := &obj.AmazonAdvancedConfiguration{
				Retries:        retries,
				Timeout:        timeout,
				UploadACL:      uploadACL,
				Reverse:        reverse,
				PartSize:       partSize,
				MaxUploadParts: maxUploadParts,
				DisableSSL:     disableSSL,
				NoVerifySSL:    noVerifySSL,
			}
			// Generate manifest and write assets.
			var buf bytes.Buffer
			if err := assets.WriteCustomAssets(
				encoder(outputFormat, &buf), opts, args, objectStoreBackend,
				persistentDiskBackend, secure, isS3V2, advancedConfig,
			); err != nil {
				return err
			}
			if err := kubectlCreate(dryRun, buf.Bytes(), opts); err != nil {
				return err
			}
			if !dryRun || createContext {
				if contextName == "" {
					contextName = "custom"
				}
				if err := contextCreate(contextName, namespace, serverCert); err != nil {
					return err
				}
			}
			return nil
		}),
	}
	appendGlobalFlags(deployCustom)
	appendS3Flags(deployCustom)
	appendContextFlags(deployCustom)
	// (bryce) secure should be merged with disableSSL, but it would be a breaking change.
	deployCustom.Flags().BoolVarP(&secure, "secure", "s", false, "Enable secure access to a Minio server.")
	deployCustom.Flags().StringVar(&persistentDiskBackend, "persistent-disk", "aws",
		"(required) Backend providing persistent local volumes to stateful pods. "+
			"One of: aws, google, or azure.")
	deployCustom.Flags().StringVar(&objectStoreBackend, "object-store", "s3",
		"(required) Backend providing an object-storage API to pachyderm. One of: "+
			"s3, gcs, or azure-blob.")
	deployCustom.Flags().BoolVar(&isS3V2, "isS3V2", false, "Enable S3V2 client")
	commands = append(commands, cmdutil.CreateAlias(deployCustom, "deploy custom"))

	var cloudfrontDistribution string
	var creds string
	var iamRole string
	var vault string
	deployAmazon := &cobra.Command{
		Use:   "{{alias}} <bucket-name> <region> <disk-size>",
		Short: "Deploy a Pachyderm cluster running on AWS.",
		Long: `Deploy a Pachyderm cluster running on AWS.
  <bucket-name>: An S3 bucket where Pachyderm will store PFS data.
  <region>: The AWS region where Pachyderm is being deployed (e.g. us-west-1)
  <disk-size>: Size of EBS volumes, in GB (assumed to all be the same).`,
		PreRun: preRun,
		Run: cmdutil.RunFixedArgs(3, func(args []string) (retErr error) {
			start := time.Now()
			startMetricsWait := _metrics.StartReportAndFlushUserAction("Deploy", start)
			defer startMetricsWait()
			defer func() {
				finishMetricsWait := _metrics.FinishReportAndFlushUserAction("Deploy", retErr, start)
				finishMetricsWait()
			}()
			if creds == "" && vault == "" && iamRole == "" {
				return errors.Errorf("one of --credentials, --vault, or --iam-role needs to be provided")
			}

			// populate 'amazonCreds' & validate
			var amazonCreds *assets.AmazonCreds
			s := bufio.NewScanner(os.Stdin)
			if creds != "" {
				parts := strings.Split(creds, ",")
				if len(parts) < 2 || len(parts) > 3 || containsEmpty(parts[:2]) {
					return errors.Errorf("incorrect format of --credentials")
				}
				amazonCreds = &assets.AmazonCreds{ID: parts[0], Secret: parts[1]}
				if len(parts) > 2 {
					amazonCreds.Token = parts[2]
				}

				if !awsAccessKeyIDRE.MatchString(amazonCreds.ID) {
					fmt.Fprintf(os.Stderr, "The AWS Access Key seems invalid (does not "+
						"match %q). Do you want to continue deploying? [yN]\n",
						awsAccessKeyIDRE)
					if s.Scan(); s.Text()[0] != 'y' && s.Text()[0] != 'Y' {
						os.Exit(1)
					}
				}

				if !awsSecretRE.MatchString(amazonCreds.Secret) {
					fmt.Fprintf(os.Stderr, "The AWS Secret seems invalid (does not "+
						"match %q). Do you want to continue deploying? [yN]\n", awsSecretRE)
					if s.Scan(); s.Text()[0] != 'y' && s.Text()[0] != 'Y' {
						os.Exit(1)
					}
				}
			}
			if vault != "" {
				if amazonCreds != nil {
					return errors.Errorf("only one of --credentials, --vault, or --iam-role needs to be provided")
				}
				parts := strings.Split(vault, ",")
				if len(parts) != 3 || containsEmpty(parts) {
					return errors.Errorf("incorrect format of --vault")
				}
				amazonCreds = &assets.AmazonCreds{VaultAddress: parts[0], VaultRole: parts[1], VaultToken: parts[2]}
			}
			if iamRole != "" {
				if amazonCreds != nil {
					return errors.Errorf("only one of --credentials, --vault, or --iam-role needs to be provided")
				}
				opts.IAMRole = iamRole
			}
			volumeSize, err := strconv.Atoi(args[2])
			if err != nil {
				return errors.Errorf("volume size needs to be an integer; instead got %v", args[2])
			}
			if strings.TrimSpace(cloudfrontDistribution) != "" {
				log.Warningf("you specified a cloudfront distribution; deploying on " +
					"AWS with cloudfront is currently an alpha feature. No security " +
					"restrictions have been applied to cloudfront, making all data " +
					"public (obscured but not secured)\n")
			}
			bucket, region := strings.TrimPrefix(args[0], "s3://"), args[1]
			if !awsRegionRE.MatchString(region) {
				fmt.Fprintf(os.Stderr, "The AWS region seems invalid (does not match "+
					"%q). Do you want to continue deploying? [yN]\n", awsRegionRE)
				if s.Scan(); s.Text()[0] != 'y' && s.Text()[0] != 'Y' {
					os.Exit(1)
				}
			}
			// Setup advanced configuration.
			advancedConfig := &obj.AmazonAdvancedConfiguration{
				Retries:        retries,
				Timeout:        timeout,
				UploadACL:      uploadACL,
				Reverse:        reverse,
				PartSize:       partSize,
				MaxUploadParts: maxUploadParts,
				DisableSSL:     disableSSL,
				NoVerifySSL:    noVerifySSL,
			}
			// Generate manifest and write assets.
			var buf bytes.Buffer
			if err = assets.WriteAmazonAssets(
				encoder(outputFormat, &buf), opts, region, bucket, volumeSize,
				amazonCreds, cloudfrontDistribution, advancedConfig,
			); err != nil {
				return err
			}
			if err := kubectlCreate(dryRun, buf.Bytes(), opts); err != nil {
				return err
			}
			if !dryRun || createContext {
				if contextName == "" {
					contextName = "aws"
				}
				if err := contextCreate(contextName, namespace, serverCert); err != nil {
					return err
				}
			}
			return nil
		}),
	}
	appendGlobalFlags(deployAmazon)
	appendS3Flags(deployAmazon)
	appendContextFlags(deployAmazon)
	deployAmazon.Flags().StringVar(&cloudfrontDistribution, "cloudfront-distribution", "",
		"Deploying on AWS with cloudfront is currently "+
			"an alpha feature. No security restrictions have been"+
			"applied to cloudfront, making all data public (obscured but not secured)")
	deployAmazon.Flags().StringVar(&creds, "credentials", "", "Use the format \"<id>,<secret>[,<token>]\". You can get a token by running \"aws sts get-session-token\".")
	deployAmazon.Flags().StringVar(&vault, "vault", "", "Use the format \"<address/hostport>,<role>,<token>\".")
	deployAmazon.Flags().StringVar(&iamRole, "iam-role", "", fmt.Sprintf("Use the given IAM role for authorization, as opposed to using static credentials. The given role will be applied as the annotation %s, this used with a Kubernetes IAM role management system such as kube2iam allows you to give pachd credentials in a more secure way.", assets.IAMAnnotation))
	commands = append(commands, cmdutil.CreateAlias(deployAmazon, "deploy amazon"))

	deployMicrosoft := &cobra.Command{
		Use:   "{{alias}} <container> <account-name> <account-key> <disk-size>",
		Short: "Deploy a Pachyderm cluster running on Microsoft Azure.",
		Long: `Deploy a Pachyderm cluster running on Microsoft Azure.
  <container>: An Azure container where Pachyderm will store PFS data.
  <disk-size>: Size of persistent volumes, in GB (assumed to all be the same).`,
		PreRun: preRun,
		Run: cmdutil.RunFixedArgs(4, func(args []string) (retErr error) {
			start := time.Now()
			startMetricsWait := _metrics.StartReportAndFlushUserAction("Deploy", start)
			defer startMetricsWait()
			defer func() {
				finishMetricsWait := _metrics.FinishReportAndFlushUserAction("Deploy", retErr, start)
				finishMetricsWait()
			}()
			if _, err := base64.StdEncoding.DecodeString(args[2]); err != nil {
				return errors.Errorf("storage-account-key needs to be base64 encoded; instead got '%v'", args[2])
			}
			if opts.EtcdVolume != "" {
				tempURI, err := url.ParseRequestURI(opts.EtcdVolume)
				if err != nil {
					return errors.Errorf("volume URI needs to be a well-formed URI; instead got '%v'", opts.EtcdVolume)
				}
				opts.EtcdVolume = tempURI.String()
			}
			volumeSize, err := strconv.Atoi(args[3])
			if err != nil {
				return errors.Errorf("volume size needs to be an integer; instead got %v", args[3])
			}
			var buf bytes.Buffer
			container := strings.TrimPrefix(args[0], "wasb://")
			accountName, accountKey := args[1], args[2]
			if err = assets.WriteMicrosoftAssets(
				encoder(outputFormat, &buf), opts, container, accountName, accountKey, volumeSize,
			); err != nil {
				return err
			}
			if err := kubectlCreate(dryRun, buf.Bytes(), opts); err != nil {
				return err
			}
			if !dryRun || createContext {
				if contextName == "" {
					contextName = "azure"
				}
				if err := contextCreate(contextName, namespace, serverCert); err != nil {
					return err
				}
			}
			return nil
		}),
	}
	appendGlobalFlags(deployMicrosoft)
	appendContextFlags(deployMicrosoft)
	commands = append(commands, cmdutil.CreateAlias(deployMicrosoft, "deploy microsoft"))

	deployStorageSecrets := func(data map[string][]byte) error {
		cfg, err := config.Read(false)
		if err != nil {
			return err
		}
		_, activeContext, err := cfg.ActiveContext(true)
		if err != nil {
			return err
		}

		// clean up any empty, but non-nil strings in the data, since those will prevent those fields from getting merged when we do the patch
		for k, v := range data {
			if v != nil && len(v) == 0 {
				delete(data, k)
			}
		}

		var buf bytes.Buffer
		if err = assets.WriteSecret(encoder(outputFormat, &buf), data, opts); err != nil {
			return err
		}
		if dryRun {
			_, err := os.Stdout.Write(buf.Bytes())
			return err
		}

		s := buf.String()
		return kubectl(&buf, activeContext, "patch", "secret", "pachyderm-storage-secret", "-p", s, "--namespace", opts.Namespace, "--type=merge")
	}

	deployStorageAmazon := &cobra.Command{
		Use:    "{{alias}} <region> <access-key-id> <secret-access-key> [<session-token>]",
		Short:  "Deploy credentials for the Amazon S3 storage provider.",
		Long:   "Deploy credentials for the Amazon S3 storage provider, so that Pachyderm can ingress data from and egress data to it.",
		PreRun: preRun,
		Run: cmdutil.RunBoundedArgs(3, 4, func(args []string) error {
			var token string
			if len(args) == 4 {
				token = args[3]
			}
			// Setup advanced configuration.
			advancedConfig := &obj.AmazonAdvancedConfiguration{
				Retries:        retries,
				Timeout:        timeout,
				UploadACL:      uploadACL,
				Reverse:        reverse,
				PartSize:       partSize,
				MaxUploadParts: maxUploadParts,
				DisableSSL:     disableSSL,
				NoVerifySSL:    noVerifySSL,
			}
			return deployStorageSecrets(assets.AmazonSecret(args[0], "", args[1], args[2], token, "", "", advancedConfig))
		}),
	}
	appendGlobalFlags(deployStorageAmazon)
	appendS3Flags(deployStorageAmazon)
	commands = append(commands, cmdutil.CreateAlias(deployStorageAmazon, "deploy storage amazon"))

	deployStorageGoogle := &cobra.Command{
		Use:    "{{alias}} <credentials-file>",
		Short:  "Deploy credentials for the Google Cloud storage provider.",
		Long:   "Deploy credentials for the Google Cloud storage provider, so that Pachyderm can ingress data from and egress data to it.",
		PreRun: preRun,
		Run: cmdutil.RunFixedArgs(1, func(args []string) error {
			credBytes, err := ioutil.ReadFile(args[0])
			if err != nil {
				return errors.Wrapf(err, "error reading credentials file %s", args[0])
			}
			return deployStorageSecrets(assets.GoogleSecret("", string(credBytes)))
		}),
	}
	appendGlobalFlags(deployStorageGoogle)
	commands = append(commands, cmdutil.CreateAlias(deployStorageGoogle, "deploy storage google"))

	deployStorageAzure := &cobra.Command{
		Use:    "{{alias}} <account-name> <account-key>",
		Short:  "Deploy credentials for the Azure storage provider.",
		Long:   "Deploy credentials for the Azure storage provider, so that Pachyderm can ingress data from and egress data to it.",
		PreRun: preRun,
		Run: cmdutil.RunFixedArgs(2, func(args []string) error {
			return deployStorageSecrets(assets.MicrosoftSecret("", args[0], args[1]))
		}),
	}
	appendGlobalFlags(deployStorageAzure)
	commands = append(commands, cmdutil.CreateAlias(deployStorageAzure, "deploy storage microsoft"))

	deployStorage := &cobra.Command{
		Short: "Deploy credentials for a particular storage provider.",
		Long:  "Deploy credentials for a particular storage provider, so that Pachyderm can ingress data from and egress data to it.",
	}
	commands = append(commands, cmdutil.CreateAlias(deployStorage, "deploy storage"))

	listImages := &cobra.Command{
		Short:  "Output the list of images in a deployment.",
		Long:   "Output the list of images in a deployment.",
		PreRun: preRun,
		Run: cmdutil.RunFixedArgs(0, func(args []string) error {
			for _, image := range assets.Images(opts) {
				fmt.Println(image)
			}
			return nil
		}),
	}
	appendGlobalFlags(listImages)
	commands = append(commands, cmdutil.CreateAlias(listImages, "deploy list-images"))

	exportImages := &cobra.Command{
		Use:    "{{alias}} <output-file>",
		Short:  "Export a tarball (to stdout) containing all of the images in a deployment.",
		Long:   "Export a tarball (to stdout) containing all of the images in a deployment.",
		PreRun: preRun,
		Run: cmdutil.RunFixedArgs(1, func(args []string) (retErr error) {
			file, err := os.Create(args[0])
			if err != nil {
				return err
			}
			defer func() {
				if err := file.Close(); err != nil && retErr == nil {
					retErr = err
				}
			}()
			return images.Export(opts, file)
		}),
	}
	appendGlobalFlags(exportImages)
	commands = append(commands, cmdutil.CreateAlias(exportImages, "deploy export-images"))

	importImages := &cobra.Command{
		Use:    "{{alias}} <input-file>",
		Short:  "Import a tarball (from stdin) containing all of the images in a deployment and push them to a private registry.",
		Long:   "Import a tarball (from stdin) containing all of the images in a deployment and push them to a private registry.",
		PreRun: preRun,
		Run: cmdutil.RunFixedArgs(1, func(args []string) (retErr error) {
			file, err := os.Open(args[0])
			if err != nil {
				return err
			}
			defer func() {
				if err := file.Close(); err != nil && retErr == nil {
					retErr = err
				}
			}()
			return images.Import(opts, file)
		}),
	}
	appendGlobalFlags(importImages)
	commands = append(commands, cmdutil.CreateAlias(importImages, "deploy import-images"))

	return commands
}

// Cmds returns a list of cobra commands for deploying Pachyderm clusters.
func Cmds() []*cobra.Command {
	commands := standardDeployCmds()

	var lbTLSHost string
	var lbTLSEmail string
	var dryRun bool
	var outputFormat string
	var hubImage string
	var userImage string
	deployJupyterHub := &cobra.Command{
		Short: "Deploy JupyterHub.",
		Long:  "Deploy a JupyterHub instance alongside Pachyderm, with several Pachyderm extensions built-in.",
		Run: cmdutil.RunFixedArgs(0, func(args []string) (retErr error) {
			cfg, err := config.Read(false)
			if err != nil {
				return err
			}
			_, activeContext, err := cfg.ActiveContext(true)
			if err != nil {
				return err
			}

			c, err := client.NewOnUserMachine("user")
			if err != nil {
				return errors.Wrapf(err, "error constructing pachyderm client")
			}
			defer c.Close()

			enterpriseResp, err := c.Enterprise.GetState(c.Ctx(), &enterprise.GetStateRequest{})
			if err != nil {
				return errors.Wrapf(grpcutil.ScrubGRPC(err), "could not get Enterprise status")
			}

			if enterpriseResp.State != enterprise.State_ACTIVE {
				return errors.New("Pachyderm Enterprise must be enabled to use this feature")
			}

			authActive, err := c.IsAuthActive()
			if err != nil {
				return errors.Wrapf(grpcutil.ScrubGRPC(err), "could not check whether auth is active")
			}
			if !authActive {
				return errors.New("Pachyderm auth must be enabled to use this feature")
			}

			whoamiResp, err := c.WhoAmI(c.Ctx(), &auth.WhoAmIRequest{})
			if err != nil {
				return errors.Wrapf(grpcutil.ScrubGRPC(err), "could not get the current logged in user")
			}

			authTokenResp, err := c.GetAuthToken(c.Ctx(), &auth.GetAuthTokenRequest{
				Subject: whoamiResp.Username,
			})
			if err != nil {
				return errors.Wrapf(grpcutil.ScrubGRPC(err), "could not get an auth token")
			}

			hubImageName, hubImageTag := docker.ParseRepositoryTag(hubImage)
			userImageName, userImageTag := docker.ParseRepositoryTag(userImage)

			values := map[string]interface{}{
				"hub": map[string]interface{}{
					"image": map[string]interface{}{
						"name": hubImageName,
						"tag":  hubImageTag,
					},
				},
				"singleuser": map[string]interface{}{
					"image": map[string]interface{}{
						"name": userImageName,
						"tag":  userImageTag,
					},
				},
				"auth": map[string]interface{}{
					"state": map[string]interface{}{
						"enabled":   true,
						"cryptoKey": generateSecureToken(16),
					},
					"type": "custom",
					"custom": map[string]interface{}{
						"className": "pachyderm_authenticator.PachydermAuthenticator",
						"config": map[string]interface{}{
							"pach_auth_token": authTokenResp.Token,
						},
					},
					"admin": map[string]interface{}{
						"users": []string{whoamiResp.Username},
					},
				},
				"proxy": map[string]interface{}{
					"secretToken": generateSecureToken(16),
				},
			}

			if lbTLSHost != "" && lbTLSEmail != "" {
				values["https"] = map[string]interface{}{
					"hosts": []string{lbTLSHost},
					"letsencrypt": map[string]interface{}{
						"contactEmail": lbTLSEmail,
					},
				}
			}

			if dryRun {
				var buf bytes.Buffer
				enc := encoder(outputFormat, &buf)
				if err = enc.Encode(values); err != nil {
					return err
				}
				_, err = os.Stdout.Write(buf.Bytes())
				return err
			}

			rel, err := helm.Deploy(
				activeContext,
				"jupyterhub",
				"https://jupyterhub.github.io/helm-chart/",
				"jhub",
				"jupyterhub/jupyterhub",
				jupyterhubChartVersion,
				values,
			)
			if err != nil {
				return errors.Wrapf(err, "failed to deploy JupyterHub")
			}

			fmt.Println(rel.Info.Notes)
			return nil
		}),
	}
	deployJupyterHub.Flags().StringVar(&lbTLSHost, "lb-tls-host", "", "Hostname for minting a Let's Encrypt TLS cert on the JupyterHub load balancer")
	deployJupyterHub.Flags().StringVar(&lbTLSEmail, "lb-tls-email", "", "Contact email for minting a Let's Encrypt TLS cert on the JupyterHub load balancer")
	deployJupyterHub.Flags().BoolVar(&dryRun, "dry-run", false, "Don't actually deploy JupyterHub, instead just print the Helm config.")
	deployJupyterHub.Flags().StringVarP(&outputFormat, "output", "o", "json", "Output format. One of: json|yaml")
	deployJupyterHub.Flags().StringVar(&hubImage, "hub-image", defaultJupyterhubHubImage, "Image for JupyterHub")
	deployJupyterHub.Flags().StringVar(&userImage, "user-image", defaultJupyterhubUserImage, "Image for Jupyter users")
	commands = append(commands, cmdutil.CreateAlias(deployJupyterHub, "deploy jupyterhub"))

	deploy := &cobra.Command{
		Short: "Deploy a Pachyderm cluster.",
		Long:  "Deploy a Pachyderm cluster.",
	}
	commands = append(commands, cmdutil.CreateAlias(deploy, "deploy"))

	var all bool
	var includingMetadata bool
	var includingJupyterHub bool
	var namespace string
	undeploy := &cobra.Command{
		Short: "Tear down a deployed Pachyderm cluster.",
		Long:  "Tear down a deployed Pachyderm cluster.",
		Run: cmdutil.RunFixedArgs(0, func(args []string) error {
			// TODO(ys): remove the `--namespace` flag here eventually
			if namespace != "" {
				fmt.Printf("WARNING: The `--namespace` flag is deprecated and will be removed in a future version. Please set the namespace in the pachyderm context instead: pachctl config update context `pachctl config get active-context` --namespace '%s'\n", namespace)
			}
			// TODO(ys): remove the `--all` flag here eventually
			if all {
				fmt.Printf("WARNING: The `--all` flag is deprecated and will be removed in a future version. Please use `--metadata` instead.\n")
				includingMetadata = true
			}

			if includingMetadata {
				fmt.Printf(`
You are going to delete persistent volumes where metadata is stored. If your
persistent volumes were dynamically provisioned (i.e. if you used the
"--dynamic-etcd-nodes" flag), the underlying volumes will be removed, making
metadata such repos, commits, pipelines, and jobs unrecoverable. If your
persistent volume was manually provisioned (i.e. if you used the
"--static-etcd-volume" flag), the underlying volume will not be removed.
`)
			}

			fmt.Println("Are you sure you want to do this? (y/n):")
			r := bufio.NewReader(os.Stdin)
			bytes, err := r.ReadBytes('\n')
			if err != nil {
				return err
			}
			if bytes[0] != 'y' && bytes[0] != 'Y' {
				return nil
			}

			cfg, err := config.Read(false)
			if err != nil {
				return err
			}
			_, activeContext, err := cfg.ActiveContext(true)
			if err != nil {
				return err
			}

			if namespace == "" {
				namespace = activeContext.Namespace
			}

			assets := []string{
				"service",
				"replicationcontroller",
				"deployment",
				"serviceaccount",
				"secret",
				"statefulset",
				"clusterrole",
				"clusterrolebinding",
			}
			if includingMetadata {
				assets = append(assets, []string{
					"storageclass",
					"persistentvolumeclaim",
					"persistentvolume",
				}...)
			}
			if err := kubectl(nil, activeContext, "delete", strings.Join(assets, ","), "-l", "suite=pachyderm", "--namespace", namespace); err != nil {
				return err
			}

			if includingJupyterHub {
				// remove jupyterhub
				if err = helm.Destroy(activeContext, "jhub", namespace); err != nil {
					log.Errorf("failed to delete helm installation: %v", err)
				}
				jhubAssets := []string{
					"replicaset",
					"deployment",
					"service",
					"pod",
				}
				if err = kubectl(nil, activeContext, "delete", strings.Join(jhubAssets, ","), "-l", "app=jupyterhub", "--namespace", namespace); err != nil {
					return err
				}
			}

			// remove the context from the config
			kubeConfig, err := config.RawKubeConfig()
			if err != nil {
				return err
			}
			kubeContext := kubeConfig.Contexts[kubeConfig.CurrentContext]
			if kubeContext != nil {
				cfg, err := config.Read(true)
				if err != nil {
					return err
				}
				ctx := &config.Context{
					ClusterName: kubeContext.Cluster,
					AuthInfo:    kubeContext.AuthInfo,
					Namespace:   namespace,
				}

				// remove _all_ contexts associated with this
				// deployment
				configUpdated := false
				for {
					contextName, _ := findEquivalentContext(cfg, ctx)
					if contextName == "" {
						break
					}
					configUpdated = true
					delete(cfg.V2.Contexts, contextName)
					if contextName == cfg.V2.ActiveContext {
						cfg.V2.ActiveContext = ""
					}
				}
				if configUpdated {
					if err = cfg.Write(); err != nil {
						return err
					}
				}
			}

			return nil
		}),
	}
	undeploy.Flags().BoolVarP(&all, "all", "a", false, "DEPRECATED: Use \"--metadata\" instead.")
	undeploy.Flags().BoolVarP(&includingMetadata, "metadata", "", false, `
Delete persistent volumes where metadata is stored. If your persistent volumes
were dynamically provisioned (i.e. if you used the "--dynamic-etcd-nodes"
flag), the underlying volumes will be removed, making metadata such repos,
commits, pipelines, and jobs unrecoverable. If your persistent volume was
manually provisioned (i.e. if you used the "--static-etcd-volume" flag), the
underlying volume will not be removed.`)
	undeploy.Flags().BoolVarP(&includingJupyterHub, "jupyterhub", "", false, "Delete the Pachyderm JupyterHub deployment if it exists.")
	undeploy.Flags().StringVar(&namespace, "namespace", "", "Kubernetes namespace to undeploy Pachyderm from.")
	commands = append(commands, cmdutil.CreateAlias(undeploy, "undeploy"))

	var updateDashDryRun bool
	var updateDashOutputFormat string
	updateDash := &cobra.Command{
		Short: "Update and redeploy the Pachyderm Dashboard at the latest compatible version.",
		Long:  "Update and redeploy the Pachyderm Dashboard at the latest compatible version.",
		Run: cmdutil.RunFixedArgs(0, func(args []string) error {
			cfg, err := config.Read(false)
			if err != nil {
				return err
			}
			_, activeContext, err := cfg.ActiveContext(false)
			if err != nil {
				return err
			}

			// Undeploy the dash
			if !updateDashDryRun {
				if err := kubectl(nil, activeContext, "delete", "deploy", "-l", "suite=pachyderm,app=dash"); err != nil {
					return err
				}
				if err := kubectl(nil, activeContext, "delete", "svc", "-l", "suite=pachyderm,app=dash"); err != nil {
					return err
				}
			}
			// Redeploy the dash
			var buf bytes.Buffer
			opts := &assets.AssetOpts{
				DashOnly:  true,
				DashImage: getDefaultOrLatestDashImage("", updateDashDryRun),
			}
			if err := assets.WriteDashboardAssets(
				encoder(updateDashOutputFormat, &buf), opts,
			); err != nil {
				return err
			}
			return kubectlCreate(updateDashDryRun, buf.Bytes(), opts)
		}),
	}
	updateDash.Flags().BoolVar(&updateDashDryRun, "dry-run", false, "Don't actually deploy Pachyderm Dash to Kubernetes, instead just print the manifest.")
	updateDash.Flags().StringVarP(&updateDashOutputFormat, "output", "o", "json", "Output format. One of: json|yaml")
	commands = append(commands, cmdutil.CreateAlias(updateDash, "update-dash"))

	return commands
}

func getDefaultOrLatestDashImage(dashImage string, dryRun bool) string {
	var err error
	version := version.PrettyPrintVersion(version.Version)
	defer func() {
		if err != nil && !dryRun {
			fmt.Printf("No updated dash image found for pachctl %v: %v Falling back to dash image %v\n", version, err, defaultDashImage)
		}
	}()
	if dashImage != "" {
		// It has been supplied explicitly by version on the command line
		return dashImage
	}
	dashImage = defaultDashImage
	compatibleDashVersionsURL := fmt.Sprintf("https://raw.githubusercontent.com/pachyderm/pachyderm/master/etc/compatibility/%v", version)
	resp, err := http.Get(compatibleDashVersionsURL)
	if err != nil {
		return dashImage
	}
	body, err := ioutil.ReadAll(resp.Body)
	if err != nil {
		return dashImage
	}
	if resp.StatusCode != 200 {
		err = errors.New(string(body))
		return dashImage
	}
	allVersions := strings.Split(strings.TrimSpace(string(body)), "\n")
	if len(allVersions) < 1 {
		return dashImage
	}
	latestVersion := strings.TrimSpace(allVersions[len(allVersions)-1])

	return fmt.Sprintf("pachyderm/dash:%v", latestVersion)
}<|MERGE_RESOLUTION|>--- conflicted
+++ resolved
@@ -40,7 +40,6 @@
 	"github.com/spf13/cobra"
 )
 
-<<<<<<< HEAD
 var (
 	awsAccessKeyIDRE = regexp.MustCompile("^[A-Z0-9]{20}$")
 	awsSecretRE      = regexp.MustCompile("^[A-Za-z0-9/+=]{40}$")
@@ -48,7 +47,7 @@
 )
 
 const (
-	defaultDashImage           = "pachyderm/dash:1.9.0"
+	defaultDashImage           = "pachyderm/dash:0.5.48"
 	defaultJupyterhubHubImage  = "pachyderm/jupyterhub-pachyderm-hub:1.0.0"
 	defaultJupyterhubUserImage = "pachyderm/jupyterhub-pachyderm-user:1.0.0"
 	jupyterhubChartVersion     = "0.8.2"
@@ -99,9 +98,6 @@
 			stdin = os.Stdin
 		}
 	}
-=======
-var defaultDashImage = "pachyderm/dash:0.5.48"
->>>>>>> af7a86a1
 
 	ioObj := cmdutil.IO{
 		Stdin:   stdin,
